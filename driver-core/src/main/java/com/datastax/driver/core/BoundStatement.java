/*
 *      Copyright (C) 2012 DataStax Inc.
 *
 *   Licensed under the Apache License, Version 2.0 (the "License");
 *   you may not use this file except in compliance with the License.
 *   You may obtain a copy of the License at
 *
 *      http://www.apache.org/licenses/LICENSE-2.0
 *
 *   Unless required by applicable law or agreed to in writing, software
 *   distributed under the License is distributed on an "AS IS" BASIS,
 *   WITHOUT WARRANTIES OR CONDITIONS OF ANY KIND, either express or implied.
 *   See the License for the specific language governing permissions and
 *   limitations under the License.
 */
package com.datastax.driver.core;

import java.math.BigDecimal;
import java.math.BigInteger;
import java.net.InetAddress;
import java.nio.ByteBuffer;
import java.util.*;

import com.datastax.driver.core.exceptions.InvalidTypeException;

/**
 * A prepared statement with values bound to the bind variables.
 * <p>
 * Once values has been provided for the variables of the {@link PreparedStatement}
 * it has been created from, such BoundStatement can be executed (through 
 * {@link Session#execute(Statement)}).
 * <p>
 * The values of a BoundStatement can be set by either index or name. When
 * setting them by name, names follow the case insensitivity rules explained in
 * {@link ColumnDefinitions} but with the difference that if multiple bind
 * variables have the same name, setting that name will set <b>all</b> the
 * variables for that name.
 * <p>
 * Any variable that hasn't been specifically set will be considered {@code null}.
 */
public class BoundStatement extends Statement {

    final PreparedStatement statement;
    final ByteBuffer[] values;

    /**
     * Creates a new {@code BoundStatement} from the provided prepared
     * statement.
     * @param statement the prepared statement from which to create a {@code BoundStatement}.
     *
     * @deprecated this constructor is now deprecated an will removed (made private) in
     * version 2 of the driver. Instead, you are encouraged to use {@link PreparedStatement#bind()}.
     */
    @Deprecated
    public BoundStatement(PreparedStatement statement) {
        this.statement = statement;
        this.values = new ByteBuffer[statement.getVariables().size()];

        if (statement.getConsistencyLevel() != null)
            this.setConsistencyLevel(statement.getConsistencyLevel());
        if (statement.isTracing())
            this.enableTracing();
        if (statement.getRetryPolicy() != null)
            this.setRetryPolicy(statement.getRetryPolicy());
    }

    /**
     * Returns the prepared statement on which this BoundStatement is based.
     *
     * @return the prepared statement on which this BoundStatement is based.
     */
    public PreparedStatement preparedStatement() {
        return statement;
    }

    /**
     * Returns whether the {@code i}th variable has been bound to a non null value.
     *
     * @param i the index of the variable to check.
     * @return whether the {@code i}th variable has been bound to a non null value.
     *
     * @throws IndexOutOfBoundsException if {@code i < 0 || i >= this.preparedStatement().variables().size()}.
     */
    public boolean isSet(int i) {
        metadata().checkBounds(i);
        return values[i] != null;
    }

    /**
     * Returns whether the first occurrence of variable {@code name} has been
     * bound to a non-null value.
     *
     * @param name the name of the variable to check.
     * @return whether the first occurrence of variable {@code name} has been 
     * bound to a non-null value.
     *
     * @throws IllegalArgumentException if {@code name} is not a prepared
     * variable, that is if {@code !this.preparedStatement().variables().names().contains(name)}.
     */
    public boolean isSet(String name) {
        return isSet(metadata().getFirstIdx(name));
    }

    /**
     * Bound values to the variables of this statement.
     *
     * This is a convenience method to bind all the variables of the
     * {@code BoundStatement} in one call.
     *
     * @param values the values to bind to the variables of the newly created
     * BoundStatement. The first element of {@code values} will be bound to the
     * first bind variable, etc. It is legal to provide fewer values than the
     * statement has bound variables. In that case, the remaining variable need
     * to be bound before execution. If more values than variables are provided
     * however, an IllegalArgumentException wil be raised.
     * @return this bound statement.
     *
     * @throws IllegalArgumentException if more {@code values} are provided
     * than there is of bound variables in this statement.
     * @throws InvalidTypeException if any of the provided value is not of
     * correct type to be bound to the corresponding bind variable.
     */
    public BoundStatement bind(Object... values) {

        if (values.length > statement.getVariables().size())
            throw new IllegalArgumentException(String.format("Prepared statement has only %d variables, %d values provided", statement.getVariables().size(), values.length));

        for (int i = 0; i < values.length; i++)
        {
            Object toSet = values[i];

            if (toSet == null) {
                setValue(i, null);
                continue;
            }

            DataType columnType = statement.getVariables().getType(i);
            switch (columnType.getName()) {
                case LIST:
                    if (!(toSet instanceof List))
                        throw new InvalidTypeException(String.format("Invalid type for value %d, column is a list but %s provided", i, toSet.getClass()));

                    List<?> l = (List<?>)toSet;
                    // If the list is empty, it will never fail validation, but otherwise we should check the list given if of the right type
                    if (!l.isEmpty()) {
                        // Ugly? Yes
                        Class<?> providedClass = l.get(0).getClass();
                        Class<?> expectedClass = columnType.getTypeArguments().get(0).asJavaClass();
                        if (!expectedClass.isAssignableFrom(providedClass))
                            throw new InvalidTypeException(String.format("Invalid type for value %d of CQL type %s, expecting list of %s but provided list of %s", i, columnType, expectedClass, providedClass));
                    }
                    break;
                case SET:
                    if (!(toSet instanceof Set))
                        throw new InvalidTypeException(String.format("Invalid type for value %d, column is a set but %s provided", i, toSet.getClass()));

                    Set<?> s = (Set<?>)toSet;
                    // If the list is empty, it will never fail validation, but otherwise we should check the list given if of the right type
                    if (!s.isEmpty()) {
                        // Ugly? Yes
                        Class<?> providedClass = s.iterator().next().getClass();
                        Class<?> expectedClass = columnType.getTypeArguments().get(0).getName().javaType;
                        if (!expectedClass.isAssignableFrom(providedClass))
                            throw new InvalidTypeException(String.format("Invalid type for value %d of CQL type %s, expecting set of %s but provided set of %s", i, columnType, expectedClass, providedClass));
                    }
                    break;
                case MAP:
                    if (!(toSet instanceof Map))
                        throw new InvalidTypeException(String.format("Invalid type for value %d, column is a map but %s provided", i, toSet.getClass()));

                    Map<?, ?> m = (Map<?, ?>)toSet;
                    // If the list is empty, it will never fail validation, but otherwise we should check the list given if of the right type
                    if (!m.isEmpty()) {
                        // Ugly? Yes
                        Map.Entry<?, ?> entry = m.entrySet().iterator().next();
                        Class<?> providedKeysClass = entry.getKey().getClass();
                        Class<?> providedValuesClass = entry.getValue().getClass();

                        Class<?> expectedKeysClass = columnType.getTypeArguments().get(0).getName().javaType;
                        Class<?> expectedValuesClass = columnType.getTypeArguments().get(1).getName().javaType;
                        if (!expectedKeysClass.isAssignableFrom(providedKeysClass) || !expectedValuesClass.isAssignableFrom(providedValuesClass))
                            throw new InvalidTypeException(String.format("Invalid type for value %d of CQL type %s, expecting map of %s->%s but provided set of %s->%s", i, columnType, expectedKeysClass, expectedValuesClass, providedKeysClass, providedValuesClass));
                    }
                    break;
                default:
                    Class<?> providedClass = toSet.getClass();
                    Class<?> expectedClass = columnType.getName().javaType;
                    if (!expectedClass.isAssignableFrom(providedClass))
                        throw new InvalidTypeException(String.format("Invalid type for value %d of CQL type %s, expecting %s but %s provided", i, columnType, expectedClass, providedClass));
                    break;
            }
            setValue(i, columnType.codec().serialize(toSet));
        }
        return this;
    }

    /**
     * The routing key for this bound query.
     * <p>
     * This method will return a non-{@code null} value if either of the following occur:
     * <ul>
     *   <li>All the columns composing the partition key are bound
     *   variables of this {@code BoundStatement}. The routing key will then be
     *   built using the values provided for these partition key columns.</li>
     *   <li>The routing key has been set through {@link PreparedStatement#setRoutingKey}
     *   for the {@code PreparedStatement} this statement has been built from.</li>
     * </ul>
     * Otherwise, {@code null} is returned.
     * <p>
     * Note that if the routing key has been set through {@link PreparedStatement#setRoutingKey},
     * that latter value takes precedence even if the partition key is part of the bound variables.
     *
     * @return the routing key for this statement or {@code null}.
     */
    @Override
    public ByteBuffer getRoutingKey() {
        if (statement.routingKey != null)
            return statement.routingKey;

        if (statement.routingKeyIndexes != null) {
            if (statement.routingKeyIndexes.length == 1) {
                return values[statement.routingKeyIndexes[0]];
            } else {
                ByteBuffer[] components = new ByteBuffer[statement.routingKeyIndexes.length];
                for (int i = 0; i < components.length; ++i) {
                    ByteBuffer value = values[statement.routingKeyIndexes[i]];
                    if (value == null)
                        return null;
                    components[i] = value;
                }
                return SimpleStatement.compose(components);
            }
        }
        return null;
    }

    /**
     * Returns the keyspace this query operates on.
     * <p>
     * This method will always return a non-{@code null} value (unless the statement
     * has no variables, but you should avoid prepared statement in the first in that
     * case). The keyspace returned will be the one corresponding to the first
     * variable prepared in this statement (which in almost all case will be <i>the</i>
     * keyspace for the operation, though it's possible in CQL to build a batch
     * statement that acts on multiple keyspace).
     *
     * @return the keyspace for this statement (see above), or {@code null} if the
     * statement has no variables.
     */
    @Override
    public String getKeyspace() {
        return statement.metadata.size() == 0 ? null : statement.metadata.getKeyspace(0);
    }

    /**
     * Sets the {@code i}th value to the provided boolean.
     *
     * @param i the index of the variable to set.
     * @param v the value to set.
     * @return this BoundStatement.
     *
     * @throws IndexOutOfBoundsException if {@code i < 0 || i >= this.preparedStatement().variables().size()}.
     * @throws InvalidTypeException if column {@code i} is not of type BOOLEAN.
     */
    public BoundStatement setBool(int i, boolean v) {
        metadata().checkType(i, DataType.Name.BOOLEAN);
        return setValue(i, TypeCodec.BooleanCodec.instance.serializeNoBoxing(v));
    }

    /**
     * Sets the value for (all occurrences of) variable {@code name} to the
     * provided boolean.
     *
     * @param name the name of the variable to set; if multiple variables
     * {@code name} are prepared, all of them are set.
     * @param v the value to set.
     * @return this BoundStatement.
     *
     * @throws IllegalArgumentException if {@code name} is not a prepared
     * variable, that is, if {@code !this.preparedStatement().variables().names().contains(name)}.
     * @throws InvalidTypeException if (any one occurrence of) {@code name} is not of type BOOLEAN.
     */
    public BoundStatement setBool(String name, boolean v) {
        int[] indexes = metadata().getAllIdx(name);
        ByteBuffer value = TypeCodec.BooleanCodec.instance.serializeNoBoxing(v);
        for (int i = 0; i < indexes.length; i++) {
            metadata().checkType(indexes[i], DataType.Name.BOOLEAN);
            setValue(indexes[i], value);
        }
        return this;
    }

    /**
     * Set the {@code i}th value to the provided integer.
     *
     * @param i the index of the variable to set.
     * @param v the value to set.
     * @return this BoundStatement.
     *
     * @throws IndexOutOfBoundsException if {@code i < 0 || i >= this.preparedStatement().variables().size()}.
     * @throws InvalidTypeException if column {@code i} is not of type INT.
     */
    public BoundStatement setInt(int i, int v) {
        metadata().checkType(i, DataType.Name.INT);
        return setValue(i, TypeCodec.IntCodec.instance.serializeNoBoxing(v));
    }

    /**
     * Sets the value for (all occurrences of) variable {@code name} to the
     * provided integer.
     *
     * @param name the name of the variable to set; if multiple variables
     * {@code name} are prepared, all of them are set.
     * @param v the value to set.
     * @return this BoundStatement.
     *
     * @throws IllegalArgumentException if {@code name} is not a prepared
     * variable, that is, if {@code !this.preparedStatement().variables().names().contains(name)}.
     * @throws InvalidTypeException if (any one occurrence of) {@code name} is not of type INT.
     */
    public BoundStatement setInt(String name, int v) {
        int[] indexes = metadata().getAllIdx(name);
        ByteBuffer value = TypeCodec.IntCodec.instance.serializeNoBoxing(v);
        for (int i = 0; i < indexes.length; i++) {
            metadata().checkType(indexes[i], DataType.Name.INT);
            setValue(indexes[i], value);
        }
        return this;
    }

    /**
     * Sets the {@code i}th value to the provided long.
     *
     * @param i the index of the variable to set.
     * @param v the value to set.
     * @return this BoundStatement.
     *
     * @throws IndexOutOfBoundsException if {@code i < 0 || i >= this.preparedStatement().variables().size()}.
     * @throws InvalidTypeException if column {@code i} is not of type BIGINT or COUNTER.
     */
    public BoundStatement setLong(int i, long v) {
        metadata().checkType(i, DataType.Name.BIGINT, DataType.Name.COUNTER);
        return setValue(i, TypeCodec.LongCodec.instance.serializeNoBoxing(v));
    }

    /**
     * Sets the value for (all occurrences of) variable {@code name} to the
     * provided long.
     *
     * @param name the name of the variable to set; if multiple variables
     * {@code name} are prepared, all of them are set.
     * @param v the value to set.
     * @return this BoundStatement.
     *
     * @throws IllegalArgumentException if {@code name} is not a prepared
     * variable, that is, if {@code !this.preparedStatement().variables().names().contains(name)}.
     * @throws InvalidTypeException if (nany one occurrence of) {@code name} is
     * not of type BIGINT or COUNTER.
     */
    public BoundStatement setLong(String name, long v) {
        int[] indexes = metadata().getAllIdx(name);
        ByteBuffer value = TypeCodec.LongCodec.instance.serializeNoBoxing(v);
        for (int i = 0; i < indexes.length; i++) {
            metadata().checkType(indexes[i], DataType.Name.BIGINT, DataType.Name.COUNTER);
            setValue(indexes[i], value);
        }
        return this;
    }

    /**
     * Set the {@code i}th value to the provided date.
     *
     * @param i the index of the variable to set.
     * @param v the value to set.
     * @return this BoundStatement.
     *
     * @throws IndexOutOfBoundsException if {@code i < 0 || i >= this.preparedStatement().variables().size()}.
     * @throws InvalidTypeException if column {@code i} is not of type TIMESTAMP.
     */
    public BoundStatement setDate(int i, Date v) {
        metadata().checkType(i, DataType.Name.TIMESTAMP);
        return setValue(i, v == null ? null : TypeCodec.DateCodec.instance.serialize(v));
    }

    /**
     * Sets the value for (all occurrences of) variable {@code name} to the
     * provided date.
     *
     * @param name the name of the variable to set; if multiple variables
     * {@code name} are prepared, all of them are set.
     * @param v the value to set.
     * @return this BoundStatement.
     *
     * @throws IllegalArgumentException if {@code name} is not a prepared
     * variable, that is, if {@code !this.preparedStatement().variables().names().contains(name)}.
     * @throws InvalidTypeException if (nany one occurrence of) {@code name} is
     * not of type TIMESTAMP.
     */
    public BoundStatement setDate(String name, Date v) {
        int[] indexes = metadata().getAllIdx(name);
        ByteBuffer value = v == null ? null : TypeCodec.DateCodec.instance.serialize(v);
        for (int i = 0; i < indexes.length; i++) {
            metadata().checkType(indexes[i], DataType.Name.TIMESTAMP);
            setValue(indexes[i], value);
        }
        return this;
    }

    /**
     * Sets the {@code i}th value to the provided float.
     *
     * @param i the index of the variable to set.
     * @param v the value to set.
     * @return this BoundStatement.
     *
     * @throws IndexOutOfBoundsException if {@code i < 0 || i >= this.preparedStatement().variables().size()}.
     * @throws InvalidTypeException if column {@code i} is not of type FLOAT.
     */
    public BoundStatement setFloat(int i, float v) {
        metadata().checkType(i, DataType.Name.FLOAT);
        return setValue(i, TypeCodec.FloatCodec.instance.serializeNoBoxing(v));
    }

    /**
     * Sets the value for (all occurrences of) variable {@code name} to the
     * provided float.
     *
     * @param name the name of the variable to set; if multiple variables
     * {@code name} are prepared, all of them are set.
     * @param v the value to set.
     * @return this BoundStatement.
     *
     * @throws IllegalArgumentException if {@code name} is not a prepared
     * variable, that is, if {@code !this.preparedStatement().variables().names().contains(name)}.
     * @throws InvalidTypeException if (nany one occurrence of) {@code name} is
     * not of type FLOAT.
     */
    public BoundStatement setFloat(String name, float v) {
        int[] indexes = metadata().getAllIdx(name);
        ByteBuffer value = TypeCodec.FloatCodec.instance.serializeNoBoxing(v);
        for (int i = 0; i < indexes.length; i++) {
            metadata().checkType(indexes[i], DataType.Name.FLOAT);
            setValue(indexes[i], value);
        }
        return this;
    }

    /**
     * Sets the {@code i}th value to the provided double.
     *
     * @param i the index of the variable to set.
     * @param v the value to set.
     * @return this BoundStatement.
     *
     * @throws IndexOutOfBoundsException if {@code i < 0 || i >= this.preparedStatement().variables().size()}.
     * @throws InvalidTypeException if column {@code i} is not of type DOUBLE.
     */
    public BoundStatement setDouble(int i, double v) {
        metadata().checkType(i, DataType.Name.DOUBLE);
        return setValue(i, TypeCodec.DoubleCodec.instance.serializeNoBoxing(v));
    }

    /**
     * Sets the value for (all occurrences of) variable {@code name} to the
     * provided double.
     *
     * @param name the name of the variable to set; if multiple variables
     * {@code name} are prepared, all of them are set.
     * @param v the value to set.
     * @return this BoundStatement.
     *
     * @throws IllegalArgumentException if {@code name} is not a prepared
     * variable, that is, if {@code !this.preparedStatement().variables().names().contains(name)}.
     * @throws InvalidTypeException if (nany one occurrence of) {@code name} is
     * not of type DOUBLE.
     */
    public BoundStatement setDouble(String name, double v) {
        int[] indexes = metadata().getAllIdx(name);
        ByteBuffer value = TypeCodec.DoubleCodec.instance.serializeNoBoxing(v);
        for (int i = 0; i < indexes.length; i++) {
            metadata().checkType(indexes[i], DataType.Name.DOUBLE);
            setValue(indexes[i], value);
        }
        return this;
    }

    /**
     * Sets the {@code i}th value to the provided string.
     *
     * @param i the index of the variable to set.
     * @param v the value to set.
     * @return this BoundStatement.
     *
     * @throws IndexOutOfBoundsException if {@code i < 0 || i >= this.preparedStatement().variables().size()}.
     * @throws InvalidTypeException if column {@code i} is of neither of the
     * following types: VARCHAR, TEXT or ASCII.
     */
    public BoundStatement setString(int i, String v) {
        DataType.Name type = metadata().checkType(i, DataType.Name.VARCHAR,
                                                     DataType.Name.TEXT,
                                                     DataType.Name.ASCII);
        switch (type) {
            case ASCII:
                return setValue(i, v == null ? null : TypeCodec.StringCodec.asciiInstance.serialize(v));
            case TEXT:
            case VARCHAR:
                return setValue(i, v == null ? null : TypeCodec.StringCodec.utf8Instance.serialize(v));
            default:
                throw new AssertionError();
        }
    }

    /**
     * Sets the value for (all occurrences of) variable {@code name} to the
     * provided string.
     *
     * @param name the name of the variable to set; if multiple variables
     * {@code name} are prepared, all of them are set.
     * @param v the value to set.
     * @return this BoundStatement.
     *
     * @throws IllegalArgumentException if {@code name} is not a prepared
     * variable, that is, if {@code !this.preparedStatement().variables().names().contains(name)}.
     * @throws InvalidTypeException if (nany one occurrence of) {@code name} is
     * of neither of the following types: VARCHAR, TEXT or ASCII.
     */
    public BoundStatement setString(String name, String v) {
        int[] indexes = metadata().getAllIdx(name);
        for (int i = 0; i < indexes.length; i++)
            setString(indexes[i], v);
        return this;
    }

    /**
     * Sets the {@code i}th value to the provided byte buffer.
     *
     * This method validate that the type of the column set is BLOB. If you
     * want to insert manually serialized data into columns of another type,
     * use {@link #setBytesUnsafe} instead.
     *
     * @param i the index of the variable to set.
     * @param v the value to set.
     * @return this BoundStatement.
     *
     * @throws IndexOutOfBoundsException if {@code i < 0 || i >= this.preparedStatement().variables().size()}.
     * @throws InvalidTypeException if column {@code i} is not of type BLOB.
     */
    public BoundStatement setBytes(int i, ByteBuffer v) {
        metadata().checkType(i, DataType.Name.BLOB);
        return setBytesUnsafe(i, v);
    }

    /**
     * Sets the value for (all occurrences of) variable {@code name} to the
     * provided byte buffer.
     *
     * This method validate that the type of the column set is BLOB. If you
     * want to insert manually serialized data into columns of another type,
     * use {@link #setBytesUnsafe} instead.
     *
     * @param name the name of the variable to set; if multiple variables
     * {@code name} are prepared, all of them are set.
     * @param v the value to set.
     * @return this BoundStatement.
     *
     * @throws IllegalArgumentException if {@code name} is not a prepared
     * variable, that is if {@code !this.preparedStatement().variables().names().contains(name)}.
     * @throws InvalidTypeException if (nany one occurrence of) {@code name} is not of type BLOB.
     */
    public BoundStatement setBytes(String name, ByteBuffer v) {
        int[] indexes = metadata().getAllIdx(name);
        ByteBuffer value = v == null ? null : v.duplicate();
        for (int i = 0; i < indexes.length; i++) {
            metadata().checkType(indexes[i], DataType.Name.BLOB);
            setValue(indexes[i], value);
        }
        return this;
    }

    /**
     * Sets the {@code i}th value to the provided byte buffer.
     *
     * Contrary to {@link #setBytes}, this method does not check the
     * type of the column set. If you insert data that is not compatible with
     * the type of the column, you will get an {@code InvalidQueryException} at
     * execute time.
     *
     * @param i the index of the variable to set.
     * @param v the value to set.
     * @return this BoundStatement.
     *
     * @throws IndexOutOfBoundsException if {@code i < 0 || i >= this.preparedStatement().variables().size()}.
     */
    public BoundStatement setBytesUnsafe(int i, ByteBuffer v) {
        return setValue(i, v == null ? null : v.duplicate());
    }

    /**
     * Sets the value for (all occurrences of) variable {@code name} to the
     * provided byte buffer.
     *
     * Contrary to {@link #setBytes}, this method does not check the
     * type of the column set. If you insert data that is not compatible with
     * the type of the column, you will get an {@code InvalidQueryException} at
     * execute time.
     *
     * @param name the name of the variable to set; if multiple variables
     * {@code name} are prepared, all of them are set.
     * @param v the value to set.
     * @return this BoundStatement.
     *
     * @throws IllegalArgumentException if {@code name} is not a prepared
     * variable, that is if {@code !this.preparedStatement().variables().names().contains(name)}.
     */
    public BoundStatement setBytesUnsafe(String name, ByteBuffer v) {
        int[] indexes = metadata().getAllIdx(name);
        ByteBuffer value = v == null ? null : v.duplicate();
        for (int i = 0; i < indexes.length; i++)
            setValue(indexes[i], value);
        return this;
    }

    /**
     * Sets the {@code i}th value to the provided big integer.
     *
     * @param i the index of the variable to set.
     * @param v the value to set.
     * @return this BoundStatement.
     *
     * @throws IndexOutOfBoundsException if {@code i < 0 || i >= this.preparedStatement().variables().size()}.
     * @throws InvalidTypeException if column {@code i} is not of type VARINT.
     */
    public BoundStatement setVarint(int i, BigInteger v) {
        metadata().checkType(i, DataType.Name.VARINT);
        return setValue(i, v == null ? null : TypeCodec.BigIntegerCodec.instance.serialize(v));
    }

    /**
     * Sets the value for (all occurrences of) variable {@code name} to the
     * provided big integer.
     *
     * @param name the name of the variable to set; if multiple variables
     * {@code name} are prepared, all of them are set.
     * @param v the value to set.
     * @return this BoundStatement.
     *
     * @throws IllegalArgumentException if {@code name} is not a prepared
     * variable, that is, if {@code !this.preparedStatement().variables().names().contains(name)}.
     * @throws InvalidTypeException if (nany one occurrence of) {@code name} is
     * not of type VARINT.
     */
    public BoundStatement setVarint(String name, BigInteger v) {
        int[] indexes = metadata().getAllIdx(name);
        ByteBuffer value = v == null ? null : TypeCodec.BigIntegerCodec.instance.serialize(v);
        for (int i = 0; i < indexes.length; i++) {
            metadata().checkType(indexes[i], DataType.Name.VARINT);
            setValue(indexes[i], value);
        }
        return this;
    }

    /**
     * Sets the {@code i}th value to the provided big decimal.
     *
     * @param i the index of the variable to set.
     * @param v the value to set.
     * @return this BoundStatement.
     *
     * @throws IndexOutOfBoundsException if {@code i < 0 || i >= this.preparedStatement().variables().size()}.
     * @throws InvalidTypeException if column {@code i} is not of type DECIMAL.
     */
    public BoundStatement setDecimal(int i, BigDecimal v) {
        metadata().checkType(i, DataType.Name.DECIMAL);
        return setValue(i, v == null ? null : TypeCodec.DecimalCodec.instance.serialize(v));
    }

    /**
     * Sets the value for (all occurrences of) variable {@code name} to the
     * provided big decimal.
     *
     * @param name the name of the variable to set; if multiple variables
     * {@code name} are prepared, all of them are set.
     * @param v the value to set.
     * @return this BoundStatement.
     *
     * @throws IllegalArgumentException if {@code name} is not a prepared
     * variable, that is, if {@code !this.preparedStatement().variables().names().contains(name)}.
     * @throws InvalidTypeException if (nany one occurrence of) {@code name} is
     * not of type DECIMAL.
     */
    public BoundStatement setDecimal(String name, BigDecimal v) {
        int[] indexes = metadata().getAllIdx(name);
        ByteBuffer value = v == null ? null : TypeCodec.DecimalCodec.instance.serialize(v);
        for (int i = 0; i < indexes.length; i++) {
            metadata().checkType(indexes[i], DataType.Name.DECIMAL);
            setValue(indexes[i], value);
        }
        return this;
    }

    /**
     * Sets the {@code i}th value to the provided UUID.
     *
     * @param i the index of the variable to set.
     * @param v the value to set.
     * @return this BoundStatement.
     *
     * @throws IndexOutOfBoundsException if {@code i < 0 || i >= this.preparedStatement().variables().size()}.
     * @throws InvalidTypeException if column {@code i} is not of type UUID or
     * TIMEUUID, or if column {@code i} is of type TIMEUUID but {@code v} is
     * not a type 1 UUID.
     */
    public BoundStatement setUUID(int i, UUID v) {
        DataType.Name type = metadata().checkType(i, DataType.Name.UUID,
                                                       DataType.Name.TIMEUUID);

        if (v == null)
            return setValue(i, null);

        if (type == DataType.Name.TIMEUUID && v.version() != 1)
            throw new InvalidTypeException(String.format("%s is not a Type 1 (time-based) UUID", v));

        return type == DataType.Name.UUID
             ? setValue(i, TypeCodec.UUIDCodec.instance.serialize(v))
             : setValue(i, TypeCodec.TimeUUIDCodec.instance.serialize(v));
    }

    /**
     * Sets the value for (all occurrences of) variable {@code name} to the
     * provided UUID.
     *
     * @param name the name of the variable to set; if multiple variables
     * {@code name} are prepared, all of them are set.
     * @param v the value to set.
     * @return this BoundStatement.
     *
     * @throws IllegalArgumentException if {@code name} is not a prepared
     * variable, that is, if {@code !this.preparedStatement().variables().names().contains(name)}.
     * @throws InvalidTypeException if (nany one occurrence of) {@code name} is
     * not of type UUID or TIMEUUID, or if column {@code name} is of type
     * TIMEUUID but {@code v} is not a type 1 UUID.
     */
    public BoundStatement setUUID(String name, UUID v) {
        int[] indexes = metadata().getAllIdx(name);
        ByteBuffer value = v == null ? null : TypeCodec.UUIDCodec.instance.serialize(v);
        for (int i = 0; i < indexes.length; i++) {
            DataType.Name type = metadata().checkType(indexes[i], DataType.Name.UUID, DataType.Name.TIMEUUID);
            if (v != null && type == DataType.Name.TIMEUUID && v.version() != 1)
                throw new InvalidTypeException(String.format("%s is not a Type 1 (time-based) UUID", v));
            setValue(indexes[i], value);
        }
        return this;
    }

    /**
     * Sets the {@code i}th value to the provided inet address.
     *
     * @param i the index of the variable to set.
     * @param v the value to set.
     * @return this BoundStatement.
     *
     * @throws IndexOutOfBoundsException if {@code i < 0 || i >= this.preparedStatement().variables().size()}.
     * @throws InvalidTypeException if column {@code i} is not of type INET.
     */
    public BoundStatement setInet(int i, InetAddress v) {
        metadata().checkType(i, DataType.Name.INET);
        return setValue(i, v == null ? null : TypeCodec.InetCodec.instance.serialize(v));
    }

    /**
     * Sets the value for (all occurrences of) variable {@code name} to the
     * provided inet address.
     *
     * @param name the name of the variable to set; if multiple variables
     * {@code name} are prepared, all of them are set.
     * @param v the value to set.
     * @return this BoundStatement.
     *
     * @throws IllegalArgumentException if {@code name} is not a prepared
     * variable, that is, if {@code !this.preparedStatement().variables().names().contains(name)}.
     * @throws InvalidTypeException if (nany one occurrence of) {@code name} is
     * not of type INET.
     */
    public BoundStatement setInet(String name, InetAddress v) {
        int[] indexes = metadata().getAllIdx(name);
        ByteBuffer value = v == null ? null : TypeCodec.InetCodec.instance.serialize(v);
        for (int i = 0; i < indexes.length; i++) {
            metadata().checkType(indexes[i], DataType.Name.INET);
            setValue(indexes[i], value);
        }
        return this;
    }

    /**
     * Sets the {@code i}th value to the provided list.
     * <p>
     * Please note that {@code null} values are not supported inside collection by CQL.
     *
     * @param i the index of the variable to set.
     * @param v the value to set.
     * @return this BoundStatement.
     *
     * @throws IndexOutOfBoundsException if {@code i < 0 || i >= this.preparedStatement().variables().size()}.
     * @throws InvalidTypeException if column {@code i} is not a list type or
     * if the elements of {@code v} are not of the type of the elements of
     * column {@code i}.
     * @throws NullPointerException if {@code v} contains null values. Nulls are not supported in collections
     * by CQL.
     */
    public <T> BoundStatement setList(int i, List<T> v) {
        DataType type = metadata().getType(i);
        if (type.getName() != DataType.Name.LIST)
            throw new InvalidTypeException(String.format("Column %s is of type %s, cannot set to a list", metadata().getName(i), type));

        if (v == null)
            return setValue(i, null);

        // If the list is empty, it will never fail validation, but otherwise we should check the list given if of the right type
        if (!v.isEmpty()) {
            // Ugly? Yes
            Class<?> providedClass = v.get(0).getClass();
            Class<?> expectedClass = type.getTypeArguments().get(0).asJavaClass();

            if (!expectedClass.isAssignableFrom(providedClass))
                throw new InvalidTypeException(String.format("Invalid value for column %s of CQL type %s, expecting list of %s but provided list of %s", metadata().getName(i), type, expectedClass, providedClass));
        }

        return setValue(i, type.codec().serialize(v));
    }

    /**
<<<<<<< HEAD
     * Sets the value for (all occurrences of) variable {@code name} to the
     * provided list.
=======
     * Sets the value for the first occurrence of column {@code name} to the provided list.
     * <p>
     * Please note that {@code null} values are not supported inside collection by CQL.
>>>>>>> 51a6c57e
     *
     * @param name the name of the variable to set; if multiple variables
     * {@code name} are prepared, all of them are set.
     * @param v the value to set.
     * @return this BoundStatement.
     *
     * @throws IllegalArgumentException if {@code name} is not a prepared
<<<<<<< HEAD
     * variable, that is, if {@code !this.preparedStatement().variables().names().contains(name)}.
     * @throws InvalidTypeException if (nany one occurrence of) {@code name} is
     * not a list type or if the elements of {@code v} are not of the type of
     * the elements of column {@code name}.
=======
     * variable, that is if {@code !this.preparedStatement().variables().names().contains(name)}.
     * @throws InvalidTypeException if column {@code name} is not a list type or
     * if the elements of {@code v} are not of the type of the elements of
     * column {@code name}.
     * @throws NullPointerException if {@code v} contains null values. Nulls are not supported in collections
     * by CQL.
>>>>>>> 51a6c57e
     */
    public <T> BoundStatement setList(String name, List<T> v) {
        int[] indexes = metadata().getAllIdx(name);
        for (int i = 0; i < indexes.length; i++)
            setList(indexes[i], v);
        return this;
    }

    /**
     * Sets the {@code i}th value to the provided map.
     * <p>
     * Please note that {@code null} values are not supported inside collection by CQL.
     *
     * @param i the index of the variable to set.
     * @param v the value to set.
     * @return this BoundStatement.
     *
     * @throws IndexOutOfBoundsException if {@code i < 0 || i >= this.preparedStatement().variables().size()}.
     * @throws InvalidTypeException if column {@code i} is not a map type or
     * if the elements (keys or values) of {@code v} are not of the type of the
     * elements of column {@code i}.
     * @throws NullPointerException if {@code v} contains null values. Nulls are not supported in collections
     * by CQL.
     */
    public <K, V> BoundStatement setMap(int i, Map<K, V> v) {
        DataType type = metadata().getType(i);
        if (type.getName() != DataType.Name.MAP)
            throw new InvalidTypeException(String.format("Column %s is of type %s, cannot set to a map", metadata().getName(i), type));

        if (v == null)
            return setValue(i, null);

        if (!v.isEmpty()) {
            // Ugly? Yes
            Map.Entry<K, V> entry = v.entrySet().iterator().next();
            Class<?> providedKeysClass = entry.getKey().getClass();
            Class<?> providedValuesClass = entry.getValue().getClass();

            Class<?> expectedKeysClass = type.getTypeArguments().get(0).getName().javaType;
            Class<?> expectedValuesClass = type.getTypeArguments().get(1).getName().javaType;
            if (!expectedKeysClass.isAssignableFrom(providedKeysClass) || !expectedValuesClass.isAssignableFrom(providedValuesClass))
                throw new InvalidTypeException(String.format("Invalid value for column %s of CQL type %s, expecting map of %s->%s but provided map of %s->%s", metadata().getName(i), type, expectedKeysClass, expectedValuesClass, providedKeysClass, providedValuesClass));
        }

        return setValue(i, type.codec().serialize(v));
    }

    /**
<<<<<<< HEAD
     * Sets the value for (all occurrences of) variable {@code name} to the
     * provided map.
=======
     * Sets the value for the first occurrence of column {@code name} to the provided map.
     * <p>
     * Please note that {@code null} values are not supported inside collection by CQL.
>>>>>>> 51a6c57e
     *
     * @param name the name of the variable to set; if multiple variables
     * {@code name} are prepared, all of them are set.
     * @param v the value to set.
     * @return this BoundStatement.
     *
     * @throws IllegalArgumentException if {@code name} is not a prepared
<<<<<<< HEAD
     * variable, that is, if {@code !this.preparedStatement().variables().names().contains(name)}.
     * @throws InvalidTypeException if (nany one occurrence of) {@code name} is
     * not a map type or if the elements (keys or values) of {@code v} are not of
     * the type of the elements of column {@code name}.
=======
     * variable, that is if {@code !this.preparedStatement().variables().names().contains(name)}.
     * @throws InvalidTypeException if column {@code name} is not a map type or
     * if the elements (keys or values) of {@code v} are not of the type of the
     * elements of column {@code name}.
     * @throws NullPointerException if {@code v} contains null values. Nulls are not supported in collections
     * by CQL.
>>>>>>> 51a6c57e
     */
    public <K, V> BoundStatement setMap(String name, Map<K, V> v) {
        int[] indexes = metadata().getAllIdx(name);
        for (int i = 0; i < indexes.length; i++)
            setMap(indexes[i], v);
        return this;
    }

    /**
     * Sets the {@code i}th value to the provided set.
     * <p>
     * Please note that {@code null} values are not supported inside collection by CQL.
     *
     * @param i the index of the variable to set.
     * @param v the value to set.
     * @return this BoundStatement.
     *
     * @throws IndexOutOfBoundsException if {@code i < 0 || i >= this.preparedStatement().variables().size()}.
     * @throws InvalidTypeException if column {@code i} is not a set type or
     * if the elements of {@code v} are not of the type of the elements of
     * column {@code i}.
     * @throws NullPointerException if {@code v} contains null values. Nulls are not supported in collections
     * by CQL.
     */
    public <T> BoundStatement setSet(int i, Set<T> v) {
        DataType type = metadata().getType(i);
        if (type.getName() != DataType.Name.SET)
            throw new InvalidTypeException(String.format("Column %s is of type %s, cannot set to a set", metadata().getName(i), type));

        if (v == null)
            return setValue(i, null);

        if (!v.isEmpty()) {
            // Ugly? Yes
            Class<?> providedClass = v.iterator().next().getClass();
            Class<?> expectedClass = type.getTypeArguments().get(0).getName().javaType;

            if (!expectedClass.isAssignableFrom(providedClass))
                throw new InvalidTypeException(String.format("Invalid value for column %s of CQL type %s, expecting set of %s but provided set of %s", metadata().getName(i), type, expectedClass, providedClass));
        }

        return setValue(i, type.codec().serialize(v));
    }

    /**
<<<<<<< HEAD
     * Sets the value for (all occurrences of) variable {@code name} to the
     * provided set.
=======
     * Sets the value for the first occurrence of column {@code name} to the provided set.
     * <p>
     * Please note that {@code null} values are not supported inside collection by CQL.
>>>>>>> 51a6c57e
     *
     * @param name the name of the variable to set; if multiple variables
     * {@code name} are prepared, all of them are set.
     * @param v the value to set.
     * @return this BoundStatement.
     *
     * @throws IllegalArgumentException if {@code name} is not a prepared
<<<<<<< HEAD
     * variable, that is, if {@code !this.preparedStatement().variables().names().contains(name)}.
     * @throws InvalidTypeException if (nany one occurrence of) {@code name} is
     * not a map type or if the elements of {@code v} are not of the type of
     * the elements of column {@code name}.
=======
     * variable, that is if {@code !this.preparedStatement().variables().names().contains(name)}.
     * @throws InvalidTypeException if column {@code name} is not a set type or
     * if the elements of {@code v} are not of the type of the elements of
     * column {@code name}.
     * @throws NullPointerException if {@code v} contains null values. Nulls are not supported in collections
     * by CQL.
>>>>>>> 51a6c57e
     */
    public <T> BoundStatement setSet(String name, Set<T> v) {
        int[] indexes = metadata().getAllIdx(name);
        for (int i = 0; i < indexes.length; i++)
            setSet(indexes[i], v);
        return this;
    }

    private ColumnDefinitions metadata() {
        return statement.metadata;
    }

    private BoundStatement setValue(int i, ByteBuffer value) {
        values[i] = value;
        return this;
    }
}<|MERGE_RESOLUTION|>--- conflicted
+++ resolved
@@ -829,34 +829,23 @@
     }
 
     /**
-<<<<<<< HEAD
      * Sets the value for (all occurrences of) variable {@code name} to the
      * provided list.
-=======
-     * Sets the value for the first occurrence of column {@code name} to the provided list.
      * <p>
      * Please note that {@code null} values are not supported inside collection by CQL.
->>>>>>> 51a6c57e
-     *
-     * @param name the name of the variable to set; if multiple variables
-     * {@code name} are prepared, all of them are set.
-     * @param v the value to set.
-     * @return this BoundStatement.
-     *
-     * @throws IllegalArgumentException if {@code name} is not a prepared
-<<<<<<< HEAD
+     *
+     * @param name the name of the variable to set; if multiple variables
+     * {@code name} are prepared, all of them are set.
+     * @param v the value to set.
+     * @return this BoundStatement.
+     *
+     * @throws IllegalArgumentException if {@code name} is not a prepared
      * variable, that is, if {@code !this.preparedStatement().variables().names().contains(name)}.
      * @throws InvalidTypeException if (nany one occurrence of) {@code name} is
      * not a list type or if the elements of {@code v} are not of the type of
      * the elements of column {@code name}.
-=======
-     * variable, that is if {@code !this.preparedStatement().variables().names().contains(name)}.
-     * @throws InvalidTypeException if column {@code name} is not a list type or
-     * if the elements of {@code v} are not of the type of the elements of
-     * column {@code name}.
      * @throws NullPointerException if {@code v} contains null values. Nulls are not supported in collections
      * by CQL.
->>>>>>> 51a6c57e
      */
     public <T> BoundStatement setList(String name, List<T> v) {
         int[] indexes = metadata().getAllIdx(name);
@@ -905,34 +894,23 @@
     }
 
     /**
-<<<<<<< HEAD
      * Sets the value for (all occurrences of) variable {@code name} to the
      * provided map.
-=======
-     * Sets the value for the first occurrence of column {@code name} to the provided map.
      * <p>
      * Please note that {@code null} values are not supported inside collection by CQL.
->>>>>>> 51a6c57e
-     *
-     * @param name the name of the variable to set; if multiple variables
-     * {@code name} are prepared, all of them are set.
-     * @param v the value to set.
-     * @return this BoundStatement.
-     *
-     * @throws IllegalArgumentException if {@code name} is not a prepared
-<<<<<<< HEAD
+     *
+     * @param name the name of the variable to set; if multiple variables
+     * {@code name} are prepared, all of them are set.
+     * @param v the value to set.
+     * @return this BoundStatement.
+     *
+     * @throws IllegalArgumentException if {@code name} is not a prepared
      * variable, that is, if {@code !this.preparedStatement().variables().names().contains(name)}.
      * @throws InvalidTypeException if (nany one occurrence of) {@code name} is
      * not a map type or if the elements (keys or values) of {@code v} are not of
      * the type of the elements of column {@code name}.
-=======
-     * variable, that is if {@code !this.preparedStatement().variables().names().contains(name)}.
-     * @throws InvalidTypeException if column {@code name} is not a map type or
-     * if the elements (keys or values) of {@code v} are not of the type of the
-     * elements of column {@code name}.
      * @throws NullPointerException if {@code v} contains null values. Nulls are not supported in collections
      * by CQL.
->>>>>>> 51a6c57e
      */
     public <K, V> BoundStatement setMap(String name, Map<K, V> v) {
         int[] indexes = metadata().getAllIdx(name);
@@ -978,34 +956,23 @@
     }
 
     /**
-<<<<<<< HEAD
      * Sets the value for (all occurrences of) variable {@code name} to the
      * provided set.
-=======
-     * Sets the value for the first occurrence of column {@code name} to the provided set.
      * <p>
      * Please note that {@code null} values are not supported inside collection by CQL.
->>>>>>> 51a6c57e
-     *
-     * @param name the name of the variable to set; if multiple variables
-     * {@code name} are prepared, all of them are set.
-     * @param v the value to set.
-     * @return this BoundStatement.
-     *
-     * @throws IllegalArgumentException if {@code name} is not a prepared
-<<<<<<< HEAD
+     *
+     * @param name the name of the variable to set; if multiple variables
+     * {@code name} are prepared, all of them are set.
+     * @param v the value to set.
+     * @return this BoundStatement.
+     *
+     * @throws IllegalArgumentException if {@code name} is not a prepared
      * variable, that is, if {@code !this.preparedStatement().variables().names().contains(name)}.
      * @throws InvalidTypeException if (nany one occurrence of) {@code name} is
      * not a map type or if the elements of {@code v} are not of the type of
      * the elements of column {@code name}.
-=======
-     * variable, that is if {@code !this.preparedStatement().variables().names().contains(name)}.
-     * @throws InvalidTypeException if column {@code name} is not a set type or
-     * if the elements of {@code v} are not of the type of the elements of
-     * column {@code name}.
      * @throws NullPointerException if {@code v} contains null values. Nulls are not supported in collections
      * by CQL.
->>>>>>> 51a6c57e
      */
     public <T> BoundStatement setSet(String name, Set<T> v) {
         int[] indexes = metadata().getAllIdx(name);
