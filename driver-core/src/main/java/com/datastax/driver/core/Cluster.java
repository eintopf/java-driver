/*
 *      Copyright (C) 2012-2015 DataStax Inc.
 *
 *   Licensed under the Apache License, Version 2.0 (the "License");
 *   you may not use this file except in compliance with the License.
 *   You may obtain a copy of the License at
 *
 *      http://www.apache.org/licenses/LICENSE-2.0
 *
 *   Unless required by applicable law or agreed to in writing, software
 *   distributed under the License is distributed on an "AS IS" BASIS,
 *   WITHOUT WARRANTIES OR CONDITIONS OF ANY KIND, either express or implied.
 *   See the License for the specific language governing permissions and
 *   limitations under the License.
 */
package com.datastax.driver.core;

import java.io.Closeable;
import java.net.InetAddress;
import java.net.InetSocketAddress;
import java.net.UnknownHostException;
import java.util.*;
import java.util.Map.Entry;
import java.util.concurrent.*;
import java.util.concurrent.atomic.AtomicInteger;
import java.util.concurrent.atomic.AtomicReference;

import com.google.common.annotations.VisibleForTesting;
import com.google.common.base.Objects;
import com.google.common.base.Predicates;
import com.google.common.collect.*;
import com.google.common.util.concurrent.*;

import org.slf4j.Logger;
import org.slf4j.LoggerFactory;

import com.datastax.driver.core.exceptions.AuthenticationException;
import com.datastax.driver.core.exceptions.DriverInternalError;
import com.datastax.driver.core.exceptions.NoHostAvailableException;
import com.datastax.driver.core.policies.*;

/**
 * Information and known state of a Cassandra cluster.
 * <p>
 * This is the main entry point of the driver. A simple example of access to a
 * Cassandra cluster would be:
 * <pre>
 *   Cluster cluster = Cluster.builder().addContactPoint("192.168.0.1").build();
 *   Session session = cluster.connect("db1");
 *
 *   for (Row row : session.execute("SELECT * FROM table1"))
 *       // do something ...
 * </pre>
 * <p>
 * A cluster object maintains a permanent connection to one of the cluster nodes
 * which it uses solely to maintain information on the state and current
 * topology of the cluster. Using the connection, the driver will discover all
 * the nodes currently in the cluster as well as new nodes joining the cluster
 * subsequently.
 */
public class Cluster implements Closeable {

    private static final Logger logger = LoggerFactory.getLogger(Cluster.class);

    @VisibleForTesting
    static final int NEW_NODE_DELAY_SECONDS = SystemProperties.getInt("com.datastax.driver.NEW_NODE_DELAY_SECONDS", 1);
    private static final int NON_BLOCKING_EXECUTOR_SIZE = SystemProperties.getInt("com.datastax.driver.NON_BLOCKING_EXECUTOR_SIZE",
                                                                                  Runtime.getRuntime().availableProcessors());

    private static final ResourceBundle driverProperties = ResourceBundle.getBundle("com.datastax.driver.core.Driver");

    // Some per-JVM number that allows to generate unique cluster names when
    // multiple Cluster instance are created in the same JVM.
    private static final AtomicInteger CLUSTER_ID = new AtomicInteger(0);

    private static final int DEFAULT_THREAD_KEEP_ALIVE = 30;

    private static final int NOTIF_LOCK_TIMEOUT_SECONDS = SystemProperties.getInt("com.datastax.driver.NOTIF_LOCK_TIMEOUT_SECONDS", 60);

    final Manager manager;

    /**
     * Constructs a new Cluster instance.
     * <p>
     * This constructor is mainly exposed so Cluster can be sub-classed as a means to make testing/mocking
     * easier or to "intercept" its method call. Most users shouldn't extend this class however and
     * should prefer either using the {@link #builder} or calling {@link #buildFrom} with a custom
     * Initializer.
     *
     * @param name the name to use for the cluster (this is not the Cassandra cluster name, see {@link #getClusterName}).
     * @param contactPoints the list of contact points to use for the new cluster.
     * @param configuration the configuration for the new cluster.
     */
    protected Cluster(String name, List<InetSocketAddress> contactPoints, Configuration configuration) {
        this(name, contactPoints, configuration, Collections.<Host.StateListener>emptySet());
    }

    /**
     * Constructs a new Cluster instance.
     * <p>
     * This constructor is mainly exposed so Cluster can be sub-classed as a means to make testing/mocking
     * easier or to "intercept" its method call. Most users shouldn't extend this class however and
     * should prefer using the {@link #builder}.
     *
     * @param initializer the initializer to use.
     * @see #buildFrom
     */
    protected Cluster(Initializer initializer) {
        this(initializer.getClusterName(),
             checkNotEmpty(initializer.getContactPoints()),
             initializer.getConfiguration(),
             initializer.getInitialListeners());
    }

    private static List<InetSocketAddress> checkNotEmpty(List<InetSocketAddress> contactPoints) {
        if (contactPoints.isEmpty())
            throw new IllegalArgumentException("Cannot build a cluster without contact points");
        return contactPoints;
    }

    private Cluster(String name, List<InetSocketAddress> contactPoints, Configuration configuration, Collection<Host.StateListener> listeners) {
        this.manager = new Manager(name, contactPoints, configuration, listeners);
    }

    /**
     * Initialize this Cluster instance.
     *
     * This method creates an initial connection to one of the contact points
     * used to construct the {@code Cluster} instance. That connection is then
     * used to populate the cluster {@link Metadata}.
     * <p>
     * Calling this method is optional in the sense that any call to one of the
     * {@code connect} methods of this object will automatically trigger a call
     * to this method beforehand. It is thus only useful to call this method if
     * for some reason you want to populate the metadata (or test that at least
     * one contact point can be reached) without creating a first {@code
     * Session}.
     * <p>
     * Please note that this method only creates one control connection for
     * gathering cluster metadata. In particular, it doesn't create any connection pools.
     * Those are created when a new {@code Session} is created through
     * {@code connect}.
     * <p>
     * This method has no effect if the cluster is already initialized.
     *
     * @return this {@code Cluster} object.
     *
     * @throws NoHostAvailableException if no host amongst the contact points
     * can be reached.
     * @throws AuthenticationException if an authentication error occurs
     * while contacting the initial contact points.
     * @throws IllegalStateException if the Cluster was closed prior to calling
     * this method. This can occur either directly (through {@link #close()} or
     * {@link #closeAsync()}), or as a result of an error while initializing the
     * Cluster.
     */
    public Cluster init() {
        this.manager.init();
        return this;
    }

    /**
     * Build a new cluster based on the provided initializer.
     * <p>
     * Note that for building a cluster pragmatically, Cluster.Builder
     * provides a slightly less verbose shortcut with {@link Builder#build}.
     * <p>
     * Also note that that all the contact points provided by {@code
     * initializer} must share the same port.
     *
     * @param initializer the Cluster.Initializer to use
     * @return the newly created Cluster instance
     *
     * @throws IllegalArgumentException if the list of contact points provided
     * by {@code initializer} is empty or if not all those contact points have the same port.
     */
    public static Cluster buildFrom(Initializer initializer) {
        return new Cluster(initializer);
    }

    /**
     * Creates a new {@link Cluster.Builder} instance.
     * <p>
     * This is a convenience method for {@code new Cluster.Builder()}.
     *
     * @return the new cluster builder.
     */
    public static Cluster.Builder builder() {
        return new Cluster.Builder();
    }

    /**
     * Returns the current version of the driver.
     * <p>
     * This is intended for products that wrap or extend the driver, as a way to check
     * compatibility if end-users override the driver version in their application.
     *
     * @return the version.
     */
    public static String getDriverVersion() {
        return driverProperties.getString("driver.version");
    }

    /**
     * Creates a new session on this cluster but does not initialize it.
     * <p>
     * Because this method does not perform any initialization, it cannot fail.
     * The initialization of the session (the connection of the Session to the
     * Cassandra nodes) will occur if either the {@link Session#init} method is
     * called explicitly, or whenever the returned session object is used.
     * <p>
     * Once a session returned by this method gets initialized (see above), it
     * will be set to no keyspace. If you want to set such session to a
     * keyspace, you will have to explicitly execute a 'USE mykeyspace' query.
     * <p>
     * Note that if you do not particularly need to defer initialization, it is
     * simpler to use one of the {@code connect()} method of this class.
     *
     * @return a new, non-initialized session on this cluster.
     */
    public Session newSession() {
        checkNotClosed(manager);
        return manager.newSession();
    }

    /**
     * Creates a new session on this cluster and initialize it.
     * <p>
     * Note that this method will initialize the newly created session, trying
     * to connect to the Cassandra nodes before returning. If you only want to
     * create a Session object without initializing it right away, see
     * {@link #newSession}.
     *
     * @return a new session on this cluster sets to no keyspace.
     *
     * @throws NoHostAvailableException if the Cluster has not been initialized
     * yet ({@link #init} has not be called and this is the first connect call)
     * and no host amongst the contact points can be reached.
     * @throws AuthenticationException if an authentication error occurs while
     * contacting the initial contact points.
     * @throws IllegalStateException if the Cluster was closed prior to calling
     * this method. This can occur either directly (through {@link #close()} or
     * {@link #closeAsync()}), or as a result of an error while initializing the
     * Cluster.
     */
    public Session connect() {
        checkNotClosed(manager);
        init();
        Session session = manager.newSession();
        session.init();
        return session;
    }

    /**
     * Creates a new session on this cluster, initialize it and sets the
     * keyspace to the provided one.
     * <p>
     * Note that this method will initialize the newly created session, trying
     * to connect to the Cassandra nodes before returning. If you only want to
     * create a Session object without initializing it right away, see
     * {@link #newSession}.
     *
     * @param keyspace The name of the keyspace to use for the created
     * {@code Session}.
     * @return a new session on this cluster sets to keyspace
     * {@code keyspaceName}.
     *
     * @throws NoHostAvailableException if the Cluster has not been initialized
     * yet ({@link #init} has not be called and this is the first connect call)
     * and no host amongst the contact points can be reached, or if no host can
     * be contacted to set the {@code keyspace}.
     * @throws AuthenticationException if an authentication error occurs while
     * contacting the initial contact points.
     * @throws IllegalStateException if the Cluster was closed prior to calling
     * this method. This can occur either directly (through {@link #close()} or
     * {@link #closeAsync()}), or as a result of an error while initializing the
     * Cluster.
     */
    public Session connect(String keyspace) {
        long timeout = getConfiguration().getSocketOptions().getConnectTimeoutMillis();
        Session session = connect();
        try {
            ResultSetFuture future = session.executeAsync("USE " + keyspace);
            // Note: using the connection timeout isn't perfectly correct, we should probably change that someday
            Uninterruptibles.getUninterruptibly(future, timeout, TimeUnit.MILLISECONDS);
            return session;
        } catch (TimeoutException e) {
            throw new DriverInternalError(String.format("No responses after %d milliseconds while setting current keyspace. This should not happen, unless you have setup a very low connection timeout.", timeout));
        } catch (ExecutionException e) {
            throw DefaultResultSetFuture.extractCauseFromExecutionException(e);
        } catch (RuntimeException e) {
            session.close();
            throw e;
        }
    }

    /**
     * The name of this cluster object.
     * <p>
     * Note that this is not the Cassandra cluster name, but rather a name
     * assigned to this Cluster object. Currently, that name is only used
     * for one purpose: to distinguish exposed JMX metrics when multiple
     * Cluster instances live in the same JVM (which should be rare in the first
     * place). That name can be set at Cluster building time (through
     * {@link Builder#withClusterName} for instance) but will default to a
     * name like {@code cluster1} where each Cluster instance in the same JVM
     * will have a different number.
     *
     * @return the name for this cluster instance.
     */
    public String getClusterName() {
        return manager.clusterName;
    }

    /**
     * Returns read-only metadata on the connected cluster.
     * <p>
     * This includes the known nodes with their status as seen by the driver,
     * as well as the schema definitions. Since this return metadata on the
     * connected cluster, this method may trigger the creation of a connection
     * if none has been established yet (neither {@code init()} nor {@code connect()}
     * has been called yet).
     *
     * @return the cluster metadata.
     *
     * @throws NoHostAvailableException if the Cluster has not been initialized yet
     * and no host amongst the contact points can be reached.
     * @throws AuthenticationException if an authentication error occurs
     * while contacting the initial contact points.
     * @throws IllegalStateException if the Cluster was closed prior to calling
     * this method. This can occur either directly (through {@link #close()} or
     * {@link #closeAsync()}), or as a result of an error while initializing the
     * Cluster.
     */
    public Metadata getMetadata() {
        manager.init();
        return manager.metadata;
    }

    /**
     * The cluster configuration.
     *
     * @return the cluster configuration.
     */
    public Configuration getConfiguration() {
        return manager.configuration;
    }

    /**
     * The cluster metrics.
     *
     * @return the cluster metrics, or {@code null} if metrics collection has
     * been disabled (that is if {@link Configuration#getMetricsOptions}
     * returns {@code null}).
     */
    public Metrics getMetrics() {
        checkNotClosed(manager);
        return manager.metrics;
    }

    /**
     * Registers the provided listener to be notified on hosts
     * up/down/added/removed events.
     * <p>
     * Registering the same listener multiple times is a no-op.
     * <p>
     * Note that while {@link LoadBalancingPolicy} implements
     * {@code Host.StateListener}, the configured load balancing does not
     * need to (and should not) be registered through this method to
     * received host related events.
     *
     * @param listener the new {@link Host.StateListener} to register.
     * @return this {@code Cluster} object;
     */
    public Cluster register(Host.StateListener listener) {
        checkNotClosed(manager);
        manager.listeners.add(listener);
        return this;
    }

    /**
     * Unregisters the provided listener from being notified on hosts events.
     * <p>
     * This method is a no-op if {@code listener} hadn't previously be
     * registered against this Cluster.
     *
     * @param listener the {@link Host.StateListener} to unregister.
     * @return this {@code Cluster} object;
     */
    public Cluster unregister(Host.StateListener listener) {
        checkNotClosed(manager);
        manager.listeners.remove(listener);
        return this;
    }

    /**
     * Registers the provided tracker to be updated with hosts read
     * latencies.
     * <p>
     * Registering the same listener multiple times is a no-op.
     * <p>
     * Be wary that the registered tracker {@code update} method will be call
     * very frequently (at the end of every query to a Cassandra host) and
     * should thus not be costly.
     * <p>
     * The main use case for a {@code LatencyTracker} is so
     * {@link LoadBalancingPolicy} can implement latency awareness
     * Typically, {@link LatencyAwarePolicy} registers  it's own internal
     * {@code LatencyTracker} (automatically, you don't have to call this
     * method directly).
     *
     * @param tracker the new {@link LatencyTracker} to register.
     * @return this {@code Cluster} object;
     */
    public Cluster register(LatencyTracker tracker) {
        checkNotClosed(manager);
        manager.trackers.add(tracker);
        return this;
    }

    /**
     * Unregisters the provided latency tracking from being updated
     * with host read latencies.
     * <p>
     * This method is a no-op if {@code tracker} hadn't previously be
     * registered against this Cluster.
     *
     * @param tracker the {@link LatencyTracker} to unregister.
     * @return this {@code Cluster} object;
     */
    public Cluster unregister(LatencyTracker tracker) {
        checkNotClosed(manager);
        manager.trackers.remove(tracker);
        return this;
    }

    /**
     * Initiates a shutdown of this cluster instance.
     * <p>
     * This method is asynchronous and return a future on the completion
     * of the shutdown process. As soon a the cluster is shutdown, no
     * new request will be accepted, but already submitted queries are
     * allowed to complete. This method closes all connections from all
     * sessions and reclaims all resources used by this Cluster
     * instance.
     * <p>
     * If for some reason you wish to expedite this process, the
     * {@link CloseFuture#force} can be called on the result future.
     * <p>
     * This method has no particular effect if the cluster was already closed
     * (in which case the returned future will return immediately).
     *
     * @return a future on the completion of the shutdown process.
     */
    public CloseFuture closeAsync() {
        return manager.close();
    }

    /**
     * Initiates a shutdown of this cluster instance and blocks until
     * that shutdown completes.
     * <p>
     * This method is a shortcut for {@code closeAsync().get()}.
     */
    public void close() {
        try {
            closeAsync().get();
        } catch (ExecutionException e) {
            throw DefaultResultSetFuture.extractCauseFromExecutionException(e);
        } catch (InterruptedException e) {
            Thread.currentThread().interrupt();
        }
    }

    /**
     * Whether this Cluster instance has been closed.
     * <p>
     * Note that this method returns true as soon as one of the close methods
     * ({@link #closeAsync} or {@link #close}) has been called, it does not guarantee
     * that the closing is done. If you want to guarantee that the closing is done,
     * you can call {@code close()} and wait until it returns (or call the get method
     * on {@code closeAsync()} with a very short timeout and check this doesn't timeout).
     *
     * @return {@code true} if this Cluster instance has been closed, {@code false}
     * otherwise.
     */
    public boolean isClosed() {
        return manager.closeFuture.get() != null;
    }

    private static void checkNotClosed(Manager manager) {
        if (manager.isClosed())
            throw new IllegalStateException("Can't use this cluster instance because it was previously closed");
    }

    /**
     * Initializer for {@link Cluster} instances.
     * <p>
     * If you want to create a new {@code Cluster} instance programmatically,
     * then it is advised to use {@link Cluster.Builder} which can be obtained from the
     * {@link Cluster#builder} method.
     * <p>
     * But it is also possible to implement a custom {@code Initializer} that
     * retrieves initialization from a web-service or from a configuration file.
     */
    public interface Initializer {

        /**
         * An optional name for the created cluster.
         * <p>
         * Such name is optional (a default name will be created otherwise) and is currently
         * only use for JMX reporting of metrics. See {@link Cluster#getClusterName} for more
         * information.
         *
         * @return the name for the created cluster or {@code null} to use an automatically
         * generated name.
         */
        public String getClusterName();

        /**
         * Returns the initial Cassandra hosts to connect to.
         *
         * @return the initial Cassandra contact points. See {@link Builder#addContactPoint}
         * for more details on contact points.
         */
        public List<InetSocketAddress> getContactPoints();

        /**
         * The configuration to use for the new cluster.
         * <p>
         * Note that some configuration can be modified after the cluster
         * initialization but some others cannot. In particular, the ones that
         * cannot be changed afterwards includes:
         * <ul>
         *   <li>the port use to connect to Cassandra nodes (see {@link ProtocolOptions}).</li>
         *   <li>the policies used (see {@link Policies}).</li>
         *   <li>the authentication info provided (see {@link Configuration}).</li>
         *   <li>whether metrics are enabled (see {@link Configuration}).</li>
         * </ul>
         *
         * @return the configuration to use for the new cluster.
         */
        public Configuration getConfiguration();

        /**
         * Optional listeners to register against the newly created cluster.
         * <p>
         * Note that contrary to listeners registered post Cluster creation,
         * the listeners returned by this method will see {@link Host.StateListener#onAdd}
         * events for the initial contact points.
         *
         * @return a possibly empty collection of {@code Host.StateListener} to register
         * against the newly created cluster.
         */
        public Collection<Host.StateListener> getInitialListeners();
    }

    /**
     * Helper class to build {@link Cluster} instances.
     */
    public static class Builder implements Initializer {

        private String clusterName;
        private final List<InetSocketAddress> addresses = new ArrayList<InetSocketAddress>();
        private final List<InetAddress> rawAddresses = new ArrayList<InetAddress>();
        private int port = ProtocolOptions.DEFAULT_PORT;
        private int maxSchemaAgreementWaitSeconds = ProtocolOptions.DEFAULT_MAX_SCHEMA_AGREEMENT_WAIT_SECONDS;
        private ProtocolVersion protocolVersion;
        private AuthProvider authProvider = AuthProvider.NONE;

        private LoadBalancingPolicy loadBalancingPolicy;
        private ReconnectionPolicy reconnectionPolicy;
        private RetryPolicy retryPolicy;
        private AddressTranslater addressTranslater;
<<<<<<< HEAD
        private TimestampGenerator timestampGenerator;
=======
        private SpeculativeExecutionPolicy speculativeExecutionPolicy;
>>>>>>> 74285f81

        private ProtocolOptions.Compression compression = ProtocolOptions.Compression.NONE;
        private SSLOptions sslOptions = null;
        private boolean metricsEnabled = true;
        private boolean jmxEnabled = true;

        private PoolingOptions poolingOptions;
        private SocketOptions socketOptions;
        private QueryOptions queryOptions;

        private NettyOptions nettyOptions = NettyOptions.DEFAULT_INSTANCE;

        private Collection<Host.StateListener> listeners;


        @Override
        public String getClusterName() {
            return clusterName;
        }

        @Override
        public List<InetSocketAddress> getContactPoints() {
            if (rawAddresses.isEmpty())
                return addresses;

            List<InetSocketAddress> allAddresses = new ArrayList<InetSocketAddress>(addresses);
            for (InetAddress address : rawAddresses)
                allAddresses.add(new InetSocketAddress(address, port));
            return allAddresses;
        }

        /**
         * An optional name for the create cluster.
         * <p>
         * Note: this is not related to the Cassandra cluster name (though you
         * are free to provide the same name). See {@link Cluster#getClusterName} for
         * details.
         * <p>
         * If you use this method and create more than one Cluster instance in the
         * same JVM (which should be avoided unless you need to connect to multiple
         * Cassandra clusters), you should make sure each Cluster instance get a
         * unique name or you may have a problem with JMX reporting.
         *
         * @param name the cluster name to use for the created Cluster instance.
         * @return this Builder.
         */
        public Builder withClusterName(String name) {
            this.clusterName = name;
            return this;
        }

        /**
         * The port to use to connect to the Cassandra host.
         * <p>
         * If not set through this method, the default port (9042) will be used
         * instead.
         *
         * @param port the port to set.
         * @return this Builder.
         */
        public Builder withPort(int port) {
            this.port = port;
            return this;
        }

        /**
         * Sets the maximum time to wait for schema agreement before returning from a DDL query.
         * <p>
         * If not set through this method, the default value (10 seconds) will be used.
         *
         * @param maxSchemaAgreementWaitSeconds the new value to set.
         * @return this Builder.
         *
         * @throws IllegalStateException if the provided value is zero or less.
         */
        public Builder withMaxSchemaAgreementWaitSeconds(int maxSchemaAgreementWaitSeconds) {
            if (maxSchemaAgreementWaitSeconds <= 0)
                throw new IllegalArgumentException("Max schema agreement wait must be greater than zero");

            this.maxSchemaAgreementWaitSeconds = maxSchemaAgreementWaitSeconds;
            return this;
        }

        /**
         * The native protocol version to use.
         * <p>
         * The driver supports versions 1 to 3 of the native protocol. Higher versions
         * of the protocol have more features and should be preferred, but this also depends
         * on the Cassandra version:
         *
         * <table>
         *   <caption>Native protocol version to Cassandra version correspondence</caption>
         *   <tr><th>Protocol version</th><th>Minimum Cassandra version</th></tr>
         *   <tr><td>1</td><td>1.2</td></tr>
         *   <tr><td>2</td><td>2.0</td></tr>
         *   <tr><td>3</td><td>2.1</td></tr>
         * </table>
         * <p>
         * By default, the driver will "auto-detect" which protocol version it can use
         * when connecting to the first node. More precisely, it will try first with
         * {@value ProtocolVersion.NEWEST_SUPPORTED}, and if not supported fallback to
         * the highest version supported by the first node it connects to. Please note
         * that once the version is "auto-detected", it won't change: if the first node
         * the driver connects to is a Cassandra 1.2 node and auto-detection is used
         * (the default), then the native protocol version 1 will be use for the lifetime
         * of the Cluster instance.
         * <p>
         * This method allows to force the use of a particular protocol version. Forcing
         * version 1 is always fine since all Cassandra version (at least all those
         * supporting the native protocol in the first place) so far support it. However,
         * please note that a number of features of the driver won't be available if that
         * version of the protocol is in use, including result set paging,
         * {@link BatchStatement}, executing a non-prepared query with binary values
         * ({@link Session#execute(String, Object...)}), ... (those methods will throw
         * an UnsupportedFeatureException). Using the protocol version 1 should thus
         * only be considered when using Cassandra 1.2, until nodes have been upgraded
         * to Cassandra 2.0.
         * <p>
         * If version 2 of the protocol is used, then Cassandra 1.2 nodes will be ignored
         * (the driver won't connect to them).
         * <p>
         * The default behavior (auto-detection) is fine in almost all case, but you may
         * want to force a particular version if you have a Cassandra cluster with mixed
         * 1.2/2.0 nodes (i.e. during a Cassandra upgrade).
         *
         * @param version the native protocol version to use. {@code null} is also supported
         * to trigger auto-detection (see above) but this is the default (so you don't have
         * to call this method for that behavior).
         * @return this Builder.
         */
        public Builder withProtocolVersion(ProtocolVersion version) {
            this.protocolVersion = version;
            return this;
        }

        /**
         * The native protocol version to use, as a number.
         *
         * @param version the native protocol version as a number.
         * @return this Builder.
         * @throws IllegalArgumentException if the number does not correspond to any known
         * native protocol version.
         *
         * @deprecated This method is provided for backward compatibility. Use
         * {@link #withProtocolVersion(ProtocolVersion)} instead.
         */
        @Deprecated
        public Builder withProtocolVersion(int version) {
            this.protocolVersion = ProtocolVersion.fromInt(version);
            return this;
        }

        /**
         * Adds a contact point.
         * <p>
         * Contact points are addresses of Cassandra nodes that the driver uses
         * to discover the cluster topology. Only one contact point is required
         * (the driver will retrieve the address of the other nodes
         * automatically), but it is usually a good idea to provide more than
         * one contact point, because if that single contact point is unavailable,
         * the driver cannot initialize itself correctly.
         * <p>
         * Note that by default (that is, unless you use the {@link #withLoadBalancingPolicy})
         * method of this builder), the first succesfully contacted host will be use
         * to define the local data-center for the client. If follows that if you are
         * running Cassandra in a  multiple data-center setting, it is a good idea to
         * only provided contact points that are in the same datacenter than the client,
         * or to provide manually the load balancing policy that suits your need.
         *
         * @param address the address of the node to connect to
         * @return this Builder.
         *
         * @throws IllegalArgumentException if no IP address for {@code address}
         * could be found
         * @throws SecurityException if a security manager is present and
         * permission to resolve the host name is denied.
         */
        public Builder addContactPoint(String address) {
            // We explicitely check for nulls because InetAdress.getByName() will happily
            // accept it and use localhost (while a null here almost likely mean a user error,
            // not "connect to localhost")
            if (address == null)
                throw new NullPointerException();

            try {
                this.rawAddresses.add(InetAddress.getByName(address));
                return this;
            } catch (UnknownHostException e) {
                throw new IllegalArgumentException(e.getMessage());
            }
        }

        /**
         * Adds contact points.
         * <p>
         * See {@link Builder#addContactPoint} for more details on contact
         * points.
         *
         * @param addresses addresses of the nodes to add as contact point.
         * @return this Builder.
         *
         * @throws IllegalArgumentException if no IP address for at least one
         * of {@code addresses} could be found
         * @throws SecurityException if a security manager is present and
         * permission to resolve the host name is denied.
         *
         * @see Builder#addContactPoint
         */
        public Builder addContactPoints(String... addresses) {
            for (String address : addresses)
                addContactPoint(address);
            return this;
        }

        /**
         * Adds contact points.
         * <p>
         * See {@link Builder#addContactPoint} for more details on contact
         * points.
         *
         * @param addresses addresses of the nodes to add as contact point.
         * @return this Builder.
         *
         * @see Builder#addContactPoint
         */
        public Builder addContactPoints(InetAddress... addresses) {
            Collections.addAll(this.rawAddresses, addresses);
            return this;
        }

        /**
         * Adds contact points.
         *
         * See {@link Builder#addContactPoint} for more details on contact
         * points.
         *
         * @param addresses addresses of the nodes to add as contact point
         * @return this Builder
         *
         * @see Builder#addContactPoint
         */
        public Builder addContactPoints(Collection<InetAddress> addresses) {
            this.rawAddresses.addAll(addresses);
            return this;
        }

        /**
         * Adds contact points.
         * <p>
         * See {@link Builder#addContactPoint} for more details on contact
         * points. Contrarily to other {@code addContactPoints} methods, this method
         * allow to provide a different port for each contact points. Since Cassandra
         * nodes must always all listen on the same port, this is rarelly what you
         * want and most use should prefer other {@code addContactPoints} methods to
         * this one. However, this can be useful if the Cassandra nodes are behind
         * a router and are not accessed directly. Note that if you are in this
         * situtation (Cassandra nodes are behind a router, not directly accessible),
         * you almost surely want to provide a specific {@code AddressTranslater}
         * (through {@link #withAddressTranslater}) to translate actual Cassandra node
         * addresses to the addresses the driver should use, otherwise the driver
         * will not be able to auto-detect new nodes (and will generally not function
         * optimally).
         *
         * @param addresses addresses of the nodes to add as contact point
         * @return this Builder
         *
         * @see Builder#addContactPoint
         */
        public Builder addContactPointsWithPorts(Collection<InetSocketAddress> addresses) {
            this.addresses.addAll(addresses);
            return this;
        }

        /**
         * Configures the load balancing policy to use for the new cluster.
         * <p>
         * If no load balancing policy is set through this method,
         * {@link Policies#defaultLoadBalancingPolicy} will be used instead.
         *
         * @param policy the load balancing policy to use.
         * @return this Builder.
         */
        public Builder withLoadBalancingPolicy(LoadBalancingPolicy policy) {
            this.loadBalancingPolicy = policy;
            return this;
        }

        /**
         * Configures the reconnection policy to use for the new cluster.
         * <p>
         * If no reconnection policy is set through this method,
         * {@link Policies#DEFAULT_RECONNECTION_POLICY} will be used instead.
         *
         * @param policy the reconnection policy to use.
         * @return this Builder.
         */
        public Builder withReconnectionPolicy(ReconnectionPolicy policy) {
            this.reconnectionPolicy = policy;
            return this;
        }

        /**
         * Configures the retry policy to use for the new cluster.
         * <p>
         * If no retry policy is set through this method,
         * {@link Policies#DEFAULT_RETRY_POLICY} will be used instead.
         *
         * @param policy the retry policy to use.
         * @return this Builder.
         */
        public Builder withRetryPolicy(RetryPolicy policy) {
            this.retryPolicy = policy;
            return this;
        }

        /**
         * Configures the address translater to use for the new cluster.
         * <p>
         * See {@link AddressTranslater} for more detail on address translation,
         * but the default translater, {@link IdentityTranslater}, should be
         * correct in most cases. If unsure, stick to the default.
         *
         * @param translater the translater to use.
         * @return this Builder.
         */
        public Builder withAddressTranslater(AddressTranslater translater) {
            this.addressTranslater = translater;
            return this;
        }

        /**
<<<<<<< HEAD
         * Configures the generator that will produce the client-side timestamp sent
         * with each query.
         * <p>
         * This feature is only available with version {@link ProtocolVersion#V3 V3} or
         * above of the native protocol. With earlier versions, timestamps are always
         * generated server-side, and setting a generator through this method will have
         * no effect.
         * <p>
         * If no generator is set through this method, the driver will default to the
         * legacy server-side behavior by using {@link ServerSideTimestampGenerator}.
         *
         * @param timestampGenerator the generator to use.
         * @return this Builder.
         */
        public Builder withTimestampGenerator(TimestampGenerator timestampGenerator) {
            this.timestampGenerator = timestampGenerator;
=======
         * Configures the speculative execution policy to use for the new cluster.
         * <p>
         * If no policy is set through this method, {@link Policies#defaultSpeculativeExecutionPolicy()}
         * will be used instead.
         *
         * @param policy the policy to use.
         * @return this Builder.
         */
        public Builder withSpeculativeExecutionPolicy(SpeculativeExecutionPolicy policy) {
            this.speculativeExecutionPolicy = policy;
>>>>>>> 74285f81
            return this;
        }

        /**
         * Uses the provided credentials when connecting to Cassandra hosts.
         * <p>
         * This should be used if the Cassandra cluster has been configured to
         * use the {@code PasswordAuthenticator}. If the the default {@code
         * AllowAllAuthenticator} is used instead, using this method has no
         * effect.
         *
         * @param username the username to use to login to Cassandra hosts.
         * @param password the password corresponding to {@code username}.
         * @return this Builder.
         */
        public Builder withCredentials(String username, String password) {
            this.authProvider = new PlainTextAuthProvider(username, password);
            return this;
        }

        /**
         * Use the specified AuthProvider when connecting to Cassandra
         * hosts.
         * <p>
         * Use this method when a custom authentication scheme is in place.
         * You shouldn't call both this method and {@code withCredentials}
         * on the same {@code Builder} instance as one will supersede the
         * other
         *
         * @param authProvider the {@link AuthProvider} to use to login to
         * Cassandra hosts.
         * @return this Builder
         */
        public Builder withAuthProvider(AuthProvider authProvider) {
            this.authProvider = authProvider;
            return this;
        }

        /**
         * Sets the compression to use for the transport.
         *
         * @param compression the compression to set.
         * @return this Builder.
         *
         * @see ProtocolOptions.Compression
         */
        public Builder withCompression(ProtocolOptions.Compression compression) {
            this.compression = compression;
            return this;
        }

        /**
         * Disables metrics collection for the created cluster (metrics are
         * enabled by default otherwise).
         *
         * @return this builder.
         */
        public Builder withoutMetrics() {
            this.metricsEnabled = false;
            return this;
        }

        /**
         * Enables the use of SSL for the created {@code Cluster}.
         * <p>
         * Calling this method will use default SSL options (see {@link SSLOptions#SSLOptions()}).
         * This is thus a shortcut for {@code withSSL(new SSLOptions())}.
         * <p>
         * Note that if SSL is enabled, the driver will not connect to any
         * Cassandra nodes that doesn't have SSL enabled and it is strongly
         * advised to enable SSL on every Cassandra node if you plan on using
         * SSL in the driver.
         *
         * @return this builder.
         */
        public Builder withSSL() {
            this.sslOptions = new SSLOptions();
            return this;
        }

        /**
         * Enable the use of SSL for the created {@code Cluster} using the provided options.
         *
         * @param sslOptions the SSL options to use.
         *
         * @return this builder.
         */
        public Builder withSSL(SSLOptions sslOptions) {
            this.sslOptions = sslOptions;
            return this;
        }

        /**
         * Register the provided listeners in the newly created cluster.
         * <p>
         * Note: repeated calls to this method will override the previous ones.
         *
         * @param listeners the listeners to register.
         * @return this builder.
         */
        public Builder withInitialListeners(Collection<Host.StateListener> listeners) {
            this.listeners = listeners;
            return this;
        }

        /**
         * Disables JMX reporting of the metrics.
         * <p>
         * JMX reporting is enabled by default (see {@link Metrics}) but can be
         * disabled using this option. If metrics are disabled, this is a
         * no-op.
         *
         * @return this builder.
         */
        public Builder withoutJMXReporting() {
            this.jmxEnabled = false;
            return this;
        }

        /**
         * Sets the PoolingOptions to use for the newly created Cluster.
         * <p>
         * If no pooling options are set through this method, default pooling
         * options will be used.
         *
         * @param options the pooling options to use.
         * @return this builder.
         */
        public Builder withPoolingOptions(PoolingOptions options) {
            this.poolingOptions = options;
            return this;
        }

        /**
         * Sets the SocketOptions to use for the newly created Cluster.
         * <p>
         * If no socket options are set through this method, default socket
         * options will be used.
         *
         * @param options the socket options to use.
         * @return this builder.
         */
        public Builder withSocketOptions(SocketOptions options) {
            this.socketOptions = options;
            return this;
        }

        /**
         * Sets the QueryOptions to use for the newly created Cluster.
         * <p>
         * If no query options are set through this method, default query
         * options will be used.
         *
         * @param options the query options to use.
         * @return this builder.
         */
        public Builder withQueryOptions(QueryOptions options) {
            this.queryOptions = options;
            return this;
        }

        /**
         * Set the {@link NettyOptions} to use for the newly created Cluster.
         * <p>
         * If no Netty options are set through this method, {@link NettyOptions#DEFAULT_INSTANCE}
         * will be used as a default value, which means that no customization will be applied.
         *
         * @param nettyOptions the {@link NettyOptions} to use.
         * @return this builder.
         */
        public Builder withNettyOptions(NettyOptions nettyOptions) {
            this.nettyOptions = nettyOptions;
            return this;
        }

        /**
         * The configuration that will be used for the new cluster.
         * <p>
         * You <b>should not</b> modify this object directly because changes made
         * to the returned object may not be used by the cluster build.
         * Instead, you should use the other methods of this {@code Builder}.
         *
         * @return the configuration to use for the new cluster.
         */
        @Override
        public Configuration getConfiguration() {
            Policies policies = new Policies(
                loadBalancingPolicy == null ? Policies.defaultLoadBalancingPolicy() : loadBalancingPolicy,
<<<<<<< HEAD
                reconnectionPolicy == null ? Policies.defaultReconnectionPolicy() : reconnectionPolicy,
                retryPolicy == null ? Policies.defaultRetryPolicy() : retryPolicy,
                addressTranslater == null ? Policies.defaultAddressTranslater() : addressTranslater,
                timestampGenerator == null ? Policies.defaultTimestampGenerator() : timestampGenerator
=======
                Objects.firstNonNull(reconnectionPolicy, Policies.defaultReconnectionPolicy()),
                Objects.firstNonNull(retryPolicy, Policies.defaultRetryPolicy()),
                Objects.firstNonNull(addressTranslater, Policies.defaultAddressTranslater()),
                Objects.firstNonNull(speculativeExecutionPolicy, Policies.defaultSpeculativeExecutionPolicy())
>>>>>>> 74285f81
            );
            return new Configuration(policies,
                                     new ProtocolOptions(port, protocolVersion, maxSchemaAgreementWaitSeconds, sslOptions, authProvider).setCompression(compression),
                                     poolingOptions == null ? new PoolingOptions() : poolingOptions,
                                     socketOptions == null ? new SocketOptions() : socketOptions,
                                     metricsEnabled ? new MetricsOptions(jmxEnabled) : null,
                                     queryOptions == null ? new QueryOptions() : queryOptions,
                                     nettyOptions);
        }

        @Override
        public Collection<Host.StateListener> getInitialListeners() {
            return listeners == null ? Collections.<Host.StateListener>emptySet() : listeners;
        }

        /**
         * Builds the cluster with the configured set of initial contact points
         * and policies.
         * <p>
         * This is a convenience method for {@code Cluster.buildFrom(this)}.
         *
         * @return the newly built Cluster instance.
         */
        public Cluster build() {
            return Cluster.buildFrom(this);
        }
    }

    static long timeSince(long startNanos, TimeUnit destUnit) {
        return destUnit.convert(System.nanoTime() - startNanos, TimeUnit.NANOSECONDS);
    }

    private static String generateClusterName() {
        return "cluster" + CLUSTER_ID.incrementAndGet();
    }

    /**
     * The sessions and hosts managed by this a Cluster instance.
     * <p>
     * Note: the reason we create a Manager object separate from Cluster is
     * that Manager is not publicly visible. For instance, we wouldn't want
     * user to be able to call the {@link #onUp} and {@link #onDown} methods.
     */
    class Manager implements Connection.DefaultResponseHandler {

        final String clusterName;
        private boolean isInit;
        private volatile boolean isFullyInit;

        // Initial contacts point
        final List<InetSocketAddress> contactPoints;
        final Set<SessionManager> sessions = new CopyOnWriteArraySet<SessionManager>();

        Metadata metadata;
        final Configuration configuration;
        Metrics metrics;

        Connection.Factory connectionFactory;
        ControlConnection controlConnection;

        final ConvictionPolicy.Factory convictionPolicyFactory = new ConvictionPolicy.Simple.Factory();

        ScheduledThreadPoolExecutor reconnectionExecutor;
        ScheduledThreadPoolExecutor scheduledTasksExecutor;

        // Executor used for tasks that shouldn't be executed on an IO thread. Used for short-lived, generally non-blocking tasks
        ListeningExecutorService executor;

        // Work Queue used by executor.
        LinkedBlockingQueue<Runnable> executorQueue;

        // An executor for tasks that might block some time, like creating new connection, but are generally not too critical.
        ListeningExecutorService blockingExecutor;

        // Work Queue used by blockingExecutor.
        LinkedBlockingQueue<Runnable> blockingExecutorQueue;

        ConnectionReaper reaper;

        final AtomicReference<CloseFuture> closeFuture = new AtomicReference<CloseFuture>();

        // All the queries that have been prepared (we keep them so we can re-prepared them when a node fail or a
        // new one join the cluster).
        // Note: we could move this down to the session level, but since prepared statement are global to a node,
        // this would yield a slightly less clear behavior.
        ConcurrentMap<MD5Digest, PreparedStatement> preparedQueries;

        final Set<Host.StateListener> listeners;
        final Set<LatencyTracker> trackers = new CopyOnWriteArraySet<LatencyTracker>();

        private Manager(String clusterName, List<InetSocketAddress> contactPoints, Configuration configuration, Collection<Host.StateListener> listeners) {
            this.clusterName = clusterName == null ? generateClusterName() : clusterName;
            this.configuration = configuration;
            this.contactPoints = contactPoints;
            this.listeners = new CopyOnWriteArraySet<Host.StateListener>(listeners);
        }

        // Initialization is not too performance intensive and in practice there shouldn't be contention
        // on it so synchronized is good enough.
        synchronized void init() {
            checkNotClosed(this);
            if (isInit)
                return;
            isInit = true;

            logger.debug("Starting new cluster with contact points " + contactPoints);

            this.configuration.register(this);

            this.executorQueue = new LinkedBlockingQueue<Runnable>();
            this.executor = makeExecutor(NON_BLOCKING_EXECUTOR_SIZE, "worker", executorQueue);
            this.blockingExecutorQueue = new LinkedBlockingQueue<Runnable>();
            this.blockingExecutor = makeExecutor(2, "blocking-task-worker", blockingExecutorQueue);
            this.reconnectionExecutor = new ScheduledThreadPoolExecutor(2, threadFactory("reconnection"));
            // scheduledTasksExecutor is used to process C* notifications. So having it mono-threaded ensures notifications are
            // applied in the order received.
            this.scheduledTasksExecutor = new ScheduledThreadPoolExecutor(1, threadFactory("scheduled-task-worker"));

            this.reaper = new ConnectionReaper(this);
            this.metadata = new Metadata(this);
            this.connectionFactory = new Connection.Factory(this, configuration);
            this.controlConnection = new ControlConnection(this);
            this.metrics = configuration.getMetricsOptions() == null ? null : new Metrics(this);
            this.preparedQueries = new MapMaker().weakValues().makeMap();

            this.scheduledTasksExecutor.scheduleWithFixedDelay(new CleanupIdleConnectionsTask(), 10, 10, TimeUnit.SECONDS);


            for (InetSocketAddress address : contactPoints) {
                // We don't want to signal -- call onAdd() -- because nothing is ready
                // yet (loadbalancing policy, control connection, ...). All we want is
                // create the Host object so we can initialize the control connection.
                metadata.add(address);
            }

            // At this stage, metadata.allHosts() only contains the contact points, that's what we want to pass to LBP.init().
            // But the control connection will initialize first and discover more hosts, so make a copy.
            Set<Host> contactPointHosts = Sets.newHashSet(metadata.allHosts());

            try {
                try {
                    controlConnection.connect();
                } catch (UnsupportedProtocolVersionException e) {
                    logger.debug("Cannot connect with protocol {}, trying {}", e.unsupportedVersion, e.serverVersion);

                    connectionFactory.protocolVersion = e.serverVersion;
                    try {
                        controlConnection.connect();
                    } catch (UnsupportedProtocolVersionException e1) {
                        throw new DriverInternalError("Cannot connect to node with its own version, this makes no sense", e);
                    }
                }

                // The control connection can mark hosts down if it failed to connect to them, separate them
                Set<Host> downContactPointHosts = Sets.newHashSet();
                for (Host host : contactPointHosts)
                    if (host.state == Host.State.DOWN)
                        downContactPointHosts.add(host);
                contactPointHosts.removeAll(downContactPointHosts);

                // Now that the control connection is ready, we have all the information we need about the nodes (datacenter,
                // rack...) to initialize the load balancing policy
                loadBalancingPolicy().init(Cluster.this, contactPointHosts);
                for (Host host : downContactPointHosts) {
                    loadBalancingPolicy().onDown(host);
                    for (Host.StateListener listener : listeners)
                        listener.onDown(host);
                }

                for (Host host : metadata.allHosts()) {
                    // If the host is down at this stage, it's a contact point that the control connection failed to reach.
                    // Reconnection attempts are already scheduled, and the LBP and listeners have been notified above.
                    if (host.state == Host.State.DOWN) continue;

                    // Otherwise, we want to do the equivalent of onAdd(). But since we know for sure that no sessions or prepared
                    // statements exist at this point, we can skip some of the steps (plus this avoids scheduling concurrent pool
                    // creations if a session is created right after this method returns).
                    logger.info("New Cassandra host {} added", host);

                    if (!connectionFactory.protocolVersion.isSupportedBy(host)) {
                        logUnsupportedVersionProtocol(host, connectionFactory.protocolVersion);
                        return;
                    }
                    
                    if (!contactPointHosts.contains(host))
                        loadBalancingPolicy().onAdd(host);

                    host.setUp();

                    for (Host.StateListener listener : listeners)
                        listener.onAdd(host);
                }
                isFullyInit = true;
            } catch (NoHostAvailableException e) {
                close();
                throw e;
            }
        }

        ProtocolVersion protocolVersion() {
            return connectionFactory.protocolVersion;
        }

        ThreadFactory threadFactory(String name) {
            return new ThreadFactoryBuilder().setNameFormat(clusterName + "-" + name + "-%d").build();
        }

        private ListeningExecutorService makeExecutor(int threads, String name, LinkedBlockingQueue<Runnable> workQueue) {
            ThreadPoolExecutor executor = new ThreadPoolExecutor(threads,
                threads,
                DEFAULT_THREAD_KEEP_ALIVE,
                TimeUnit.SECONDS,
                workQueue,
                threadFactory(name));

            executor.allowCoreThreadTimeOut(true);
            return MoreExecutors.listeningDecorator(executor);
        }

        Cluster getCluster() {
            return Cluster.this;
        }

        LoadBalancingPolicy loadBalancingPolicy() {
            return configuration.getPolicies().getLoadBalancingPolicy();
        }

        SpeculativeExecutionPolicy speculativeRetryPolicy() {
            return configuration.getPolicies().getSpeculativeExecutionPolicy();
        }

        ReconnectionPolicy reconnectionPolicy() {
            return configuration.getPolicies().getReconnectionPolicy();
        }

        InetSocketAddress translateAddress(InetAddress address) {
            InetSocketAddress sa = new InetSocketAddress(address, connectionFactory.getPort());
            InetSocketAddress translated = configuration.getPolicies().getAddressTranslater().translate(sa);
            return translated == null ? sa : translated;
        }

        private Session newSession() {
            SessionManager session = new SessionManager(Cluster.this);
            sessions.add(session);
            return session;
        }

        boolean removeSession(Session session) {
            return sessions.remove(session);
        }

        void reportLatency(Host host, Statement statement, Exception exception, long latencyNanos) {
            for (LatencyTracker tracker : trackers) {
                tracker.update(host, statement, exception, latencyNanos);
            }
        }

        boolean isClosed() {
            return closeFuture.get() != null;
        }

        private CloseFuture close() {

            CloseFuture future = closeFuture.get();
            if (future != null)
                return future;

            if (isInit) {
                logger.debug("Shutting down");

                // If we're shutting down, there is no point in waiting on scheduled reconnections, nor on notifications
                // delivery or blocking tasks so we use shutdownNow
                shutdownNow(reconnectionExecutor);
                shutdownNow(scheduledTasksExecutor);
                shutdownNow(blockingExecutor);

                // but for the worker executor, we want to let submitted tasks finish unless the shutdown is forced.
                executor.shutdown();

                // We also close the metrics
                if (metrics != null)
                    metrics.shutdown();

                // And the load balancing policy
                LoadBalancingPolicy loadBalancingPolicy = loadBalancingPolicy();
                if (loadBalancingPolicy instanceof CloseableLoadBalancingPolicy)
                    ((CloseableLoadBalancingPolicy)loadBalancingPolicy).close();

                AddressTranslater translater = configuration.getPolicies().getAddressTranslater();
                if (translater instanceof CloseableAddressTranslater)
                    ((CloseableAddressTranslater)translater).close();

                // Then we shutdown all connections
                List<CloseFuture> futures = new ArrayList<CloseFuture>(sessions.size() + 1);
                futures.add(controlConnection.closeAsync());
                for (Session session : sessions)
                    futures.add(session.closeAsync());

                future = new ClusterCloseFuture(futures);
                // The rest will happen asynchronously, when all connections are successfully closed
            } else {
                future = CloseFuture.immediateFuture();
            }

            return closeFuture.compareAndSet(null, future)
                ? future
                : closeFuture.get(); // We raced, it's ok, return the future that was actually set
        }

        private void shutdownNow(ExecutorService executor) {
            List<Runnable> pendingTasks = executor.shutdownNow();
            // If some tasks were submitted to this executor but not yet commenced, make sure the corresponding futures complete
            for (Runnable pendingTask : pendingTasks) {
                if (pendingTask instanceof FutureTask<?>)
                    ((FutureTask<?>)pendingTask).cancel(false);
            }
        }

        void logUnsupportedVersionProtocol(Host host, ProtocolVersion version) {
            logger.warn("Detected added or restarted Cassandra host {} but ignoring it since it does not support the version {} of the native "
                      + "protocol which is currently in use. If you want to force the use of a particular version of the native protocol, use "
                      + "Cluster.Builder#usingProtocolVersion() when creating the Cluster instance.", host, version);
        }

        void logClusterNameMismatch(Host host, String expectedClusterName, String actualClusterName) {
            logger.warn("Detected added or restarted Cassandra host {} but ignoring it since its cluster name '{}' does not match the one "
                    + "currently known ({})",
                host, actualClusterName, expectedClusterName);
        }

        public ListenableFuture<?> triggerOnUp(final Host host) {
            return executor.submit(new ExceptionCatchingRunnable() {
                @Override
                public void runMayThrow() throws InterruptedException, ExecutionException {
                    onUp(host, null);
                }
            });
        }

        // Use triggerOnUp unless you're sure you want to run this on the current thread.
        private void onUp(final Host host, Connection reusedConnection) throws InterruptedException, ExecutionException {
            logger.debug("Host {} is UP", host);

            if (isClosed())
                return;

            if (!connectionFactory.protocolVersion.isSupportedBy(host)) {
                logUnsupportedVersionProtocol(host, connectionFactory.protocolVersion);
                return;
            }

            try {
<<<<<<< HEAD
                
                // We don't want to use the public Host.isUp() as this would make us skip the rest for suspected hosts
                if (host.state == Host.State.UP)
                return;

                // If there is a reconnection attempt scheduled for that node, cancel it
                Future<?> scheduledAttempt = host.reconnectionAttempt.getAndSet(null);
                if (scheduledAttempt != null) {
                    logger.debug("Cancelling reconnection attempt since node is UP");
                    scheduledAttempt.cancel(false);
=======

                boolean locked = host.notificationsLock.tryLock(NOTIF_LOCK_TIMEOUT_SECONDS, TimeUnit.SECONDS);
                if (!locked) {
                    logger.warn("Could not acquire notifications lock within {} seconds, ignoring UP notification for {}", NOTIF_LOCK_TIMEOUT_SECONDS, host);
                    return;
>>>>>>> 74285f81
                }
                try {
<<<<<<< HEAD
                    prepareAllQueries(host);
                } catch (InterruptedException e) {
                    Thread.currentThread().interrupt();
                    // Don't propagate because we don't want to prevent other listener to run
                } catch (UnsupportedProtocolVersionException e) {
                    logUnsupportedVersionProtocol(host, e.unsupportedVersion);
                    return;
                } catch (ClusterNameMismatchException e) {
                    logClusterNameMismatch(host, e.expectedClusterName, e.actualClusterName);
                    return;
                }
=======
>>>>>>> 74285f81

                    // We don't want to use the public Host.isUp() as this would make us skip the rest for suspected hosts
                    if (host.state == Host.State.UP)
                        return;

                    // If there is a reconnection attempt scheduled for that node, cancel it
                    Future<?> scheduledAttempt = host.reconnectionAttempt.getAndSet(null);
                    if (scheduledAttempt != null) {
                        logger.debug("Cancelling reconnection attempt since node is UP");
                        scheduledAttempt.cancel(false);
                    }

                    try {
                        reusedConnection = prepareAllQueries(host, reusedConnection);
                    } catch (InterruptedException e) {
                        Thread.currentThread().interrupt();
                        // Don't propagate because we don't want to prevent other listener to run
                    } catch (UnsupportedProtocolVersionException e) {
                        logUnsupportedVersionProtocol(host);
                        return;
                    } catch (ClusterNameMismatchException e) {
                        logClusterNameMismatch(host, e.expectedClusterName, e.actualClusterName);
                        return;
                    }

                    // Session#onUp() expects the load balancing policy to have been updated first, so that
                    // Host distances are up to date. This mean the policy could return the node before the
                    // new pool have been created. This is harmless if there is no prior pool since RequestHandler
                    // will ignore the node, but we do want to make sure there is no prior pool so we don't
                    // query from a pool we will shutdown right away.
                    for (SessionManager s : sessions)
                        s.removePool(host);
                    loadBalancingPolicy().onUp(host);
                    controlConnection.onUp(host);

                    logger.trace("Adding/renewing host pools for newly UP host {}", host);

                    List<ListenableFuture<Boolean>> futures = Lists.newArrayListWithCapacity(sessions.size());
                    for (SessionManager s : sessions)
                        futures.add(s.forceRenewPool(host, reusedConnection));

                    try {
                        // Only mark the node up once all session have re-added their pool (if the load-balancing
                        // policy says it should), so that Host.isUp() don't return true before we're reconnected
                        // to the node.
                        List<Boolean> poolCreationResults = Futures.allAsList(futures).get();

                        // If any of the creation failed, they will have signaled a connection failure
                        // which will trigger a reconnection to the node. So don't bother marking UP.
                        if (Iterables.any(poolCreationResults, Predicates.equalTo(false))) {
                            logger.debug("Connection pool cannot be created, not marking {} UP", host);
                            return;
                        }

                        host.setUp();

                        for (Host.StateListener listener : listeners)
                            listener.onUp(host);

                    } catch (ExecutionException e) {
                        Throwable t = e.getCause();
                        // That future is not really supposed to throw unexpected exceptions
                        if (!(t instanceof InterruptedException))
                            logger.error("Unexpected error while marking node UP: while this shouldn't happen, this shouldn't be critical", t);
                    }

                    // Now, check if there isn't pools to create/remove following the addition.
                    // We do that now only so that it's not called before we've set the node up.
                    for (SessionManager s : sessions)
                        s.updateCreatedPools();

                } finally {
                    host.notificationsLock.unlock();
                }

            } finally {
                if (reusedConnection != null && !reusedConnection.hasPool())
                    reusedConnection.closeAsync();
            }
        }

        public ListenableFuture<?> triggerOnDown(final Host host, boolean startReconnection) {
            return triggerOnDown(host, false, startReconnection);
        }

        public ListenableFuture<?> triggerOnDown(final Host host, final boolean isHostAddition, final boolean startReconnection) {
            return executor.submit(new ExceptionCatchingRunnable() {
                @Override
                public void runMayThrow() throws InterruptedException, ExecutionException {
                    onDown(host, isHostAddition, startReconnection);
                }
            });
        }

        // Use triggerOnDown unless you're sure you want to run this on the current thread.
        private void onDown(final Host host, final boolean isHostAddition, boolean startReconnection) throws InterruptedException, ExecutionException {
            logger.debug("Host {} is DOWN", host);

            if (isClosed())
                return;

            boolean locked = host.notificationsLock.tryLock(NOTIF_LOCK_TIMEOUT_SECONDS, TimeUnit.SECONDS);
            if (!locked) {
                logger.warn("Could not acquire notifications lock within {} seconds, ignoring DOWN notification for {}", NOTIF_LOCK_TIMEOUT_SECONDS, host);
                return;
            }
            try {

                // Note: we don't want to skip that method if !host.isUp() because we set isUp
                // late in onUp, and so we can rely on isUp if there is an error during onUp.
                // But if there is a reconnection attempt in progress already, then we know
                // we've already gone through that method since the last successful onUp(), so
                // we're good skipping it.
                if (host.reconnectionAttempt.get() != null) {
                    logger.debug("Aborting onDown because a reconnection is running on DOWN host {}", host);
                    return;
                }

                // Remember if we care about this node at all. We must call this before
                // we've signalled the load balancing policy, since most policy will always
                // IGNORE down nodes anyway.
                HostDistance distance = loadBalancingPolicy().distance(host);

                boolean wasUp = host.isUp();
                host.setDown();

                loadBalancingPolicy().onDown(host);
                controlConnection.onDown(host);
                for (SessionManager s : sessions)
                    s.onDown(host);

                // Contrarily to other actions of that method, there is no reason to notify listeners
                // unless the host was UP at the beginning of this function since even if a onUp fail
                // mid-method, listeners won't have been notified of the UP.
                if (wasUp) {
                    for (Host.StateListener listener : listeners)
                        listener.onDown(host);
                }

                // Don't start a reconnection if we ignore the node anyway (JAVA-314)
                if (distance == HostDistance.IGNORED || !startReconnection)
                    return;

                logger.debug("{} is down, scheduling connection retries", host);
                startPeriodicReconnectionAttempt(host, isHostAddition);
            } finally {
                host.notificationsLock.unlock();
            }
        }

        void startPeriodicReconnectionAttempt(final Host host, final boolean isHostAddition) {
            new AbstractReconnectionHandler(reconnectionExecutor, reconnectionPolicy().newSchedule(), host.reconnectionAttempt) {

                protected Connection tryReconnect() throws ConnectionException, InterruptedException, UnsupportedProtocolVersionException, ClusterNameMismatchException {
                    return connectionFactory.open(host);
                }

                protected void onReconnection(Connection connection) {
                    // Make sure we have up-to-date infos on that host before adding it (so we typically
                    // catch that an upgraded node uses a new cassandra version).
                    if (controlConnection.refreshNodeInfo(host)) {
                        logger.debug("Successful reconnection to {}, setting host UP", host);
                        try {
                            if (isHostAddition)
                                onAdd(host, connection);
                            else
                                onUp(host, connection);
                        } catch (InterruptedException e) {
                            Thread.currentThread().interrupt();
                        } catch (Exception e) {
                            logger.error("Unexpected error while setting node up", e);
                        }
                    } else {
                        logger.debug("Not enough info for {}, ignoring host", host);
                        connection.closeAsync();
                    }
                }

                protected boolean onConnectionException(ConnectionException e, long nextDelayMs) {
                    if (logger.isDebugEnabled())
                        logger.debug("Failed reconnection to {} ({}), scheduling retry in {} milliseconds", host, e.getMessage(), nextDelayMs);
                    return true;
                }

                protected boolean onUnknownException(Exception e, long nextDelayMs) {
                    logger.error(String.format("Unknown error during reconnection to %s, scheduling retry in %d milliseconds", host, nextDelayMs), e);
                    return true;
                }

                protected boolean onAuthenticationException(AuthenticationException e, long nextDelayMs) {
                    logger.error(String.format("Authentication error during reconnection to %s, scheduling retry in %d milliseconds", host, nextDelayMs), e);
                    return true;
                }

            }.start();
        }

        void startSingleReconnectionAttempt(final Host host) {
            if (isClosed() || host.isUp())
                return;

            logger.debug("Scheduling one-time reconnection to {}", host);

            // Setting an initial delay of 0 to start immediately, and all the exception handlers return false to prevent further attempts
            new AbstractReconnectionHandler(reconnectionExecutor, reconnectionPolicy().newSchedule(), host.reconnectionAttempt, 0) {

                protected Connection tryReconnect() throws ConnectionException, InterruptedException, UnsupportedProtocolVersionException, ClusterNameMismatchException {
                    return connectionFactory.open(host);
                }

                protected void onReconnection(Connection connection) {
                    // Make sure we have up-to-date infos on that host before adding it (so we typically
                    // catch that an upgraded node uses a new cassandra version).
                    if (controlConnection.refreshNodeInfo(host)) {
                        logger.debug("Successful reconnection to {}, setting host UP", host);
                        try {
                            onUp(host, connection);
                        } catch (InterruptedException e) {
                            Thread.currentThread().interrupt();
                        } catch (Exception e) {
                            logger.error("Unexpected error while setting node up", e);
                        }
                    } else {
                        logger.debug("Not enough info for {}, ignoring host", host);
                        connection.closeAsync();
                    }
                }

                protected boolean onConnectionException(ConnectionException e, long nextDelayMs) {
                    if (logger.isDebugEnabled())
                        logger.debug("Failed one-time reconnection to {} ({})", host, e.getMessage());
                    return false;
                }

                protected boolean onUnknownException(Exception e, long nextDelayMs) {
                    logger.error(String.format("Unknown error during one-time reconnection to %s", host), e);
                    return false;
                }

                protected boolean onAuthenticationException(AuthenticationException e, long nextDelayMs) {
                    logger.error(String.format("Authentication error during one-time reconnection to %s", host), e);
                    return false;
                }
            }.start();
        }

        public ListenableFuture<?> triggerOnAdd(final Host host) {
            return executor.submit(new ExceptionCatchingRunnable() {
                @Override
                public void runMayThrow() throws InterruptedException, ExecutionException {
                    onAdd(host, null);
                }
            });
        }

        // Use triggerOnAdd unless you're sure you want to run this on the current thread.
        private void onAdd(final Host host, Connection reusedConnection) throws InterruptedException, ExecutionException {
            if (isClosed())
                return;

            logger.info("New Cassandra host {} added", host);

            if (!connectionFactory.protocolVersion.isSupportedBy(host)) {
                logUnsupportedVersionProtocol(host, connectionFactory.protocolVersion);
                return;
            }

            try {

                boolean locked = host.notificationsLock.tryLock(NOTIF_LOCK_TIMEOUT_SECONDS, TimeUnit.SECONDS);
                if (!locked) {
                    logger.warn("Could not acquire notifications lock within {} seconds, ignoring ADD notification for {}", NOTIF_LOCK_TIMEOUT_SECONDS, host);
                    return;
                }
                try {
<<<<<<< HEAD
                    prepareAllQueries(host);
                } catch (InterruptedException e) {
                    Thread.currentThread().interrupt();
                    // Don't propagate because we don't want to prevent other listener to run
                } catch (UnsupportedProtocolVersionException e) {
                    logUnsupportedVersionProtocol(host, e.unsupportedVersion);
                    return;
                } catch (ClusterNameMismatchException e) {
                    logClusterNameMismatch(host, e.expectedClusterName, e.actualClusterName);
                    return;
                }
=======
>>>>>>> 74285f81

                    // Adds to the load balancing first and foremost, as doing so might change the decision
                    // it will make for distance() on that node (not likely but we leave that possibility).
                    // This does mean the policy may start returning that node for query plan, but as long
                    // as no pools have been created (below) this will be ignored by RequestHandler so it's fine.
                    loadBalancingPolicy().onAdd(host);

                    // Next, if the host should be ignored, well, ignore it.
                    if (loadBalancingPolicy().distance(host) == HostDistance.IGNORED) {
                        // We still mark the node UP though as it should be (and notifiy the listeners).
                        // We'll mark it down if we have  a notification anyway and we've documented that especially
                        // for IGNORED hosts, the isUp() method was a best effort guess
                        host.setUp();
                        for (Host.StateListener listener : listeners)
                            listener.onAdd(host);
                        return;
                    }

                    try {
                        reusedConnection = prepareAllQueries(host, reusedConnection);
                    } catch (InterruptedException e) {
                        Thread.currentThread().interrupt();
                        // Don't propagate because we don't want to prevent other listener to run
                    } catch (UnsupportedProtocolVersionException e) {
                        logUnsupportedVersionProtocol(host);
                        return;
                    } catch (ClusterNameMismatchException e) {
                        logClusterNameMismatch(host, e.expectedClusterName, e.actualClusterName);
                        return;
                    }

                    controlConnection.onAdd(host);

                    List<ListenableFuture<Boolean>> futures = Lists.newArrayListWithCapacity(sessions.size());
                    for (SessionManager s : sessions)
                        futures.add(s.maybeAddPool(host, reusedConnection));

                    try {
                        // Only mark the node up once all session have added their pool (if the load-balancing
                        // policy says it should), so that Host.isUp() don't return true before we're reconnected
                        // to the node.
                        List<Boolean> poolCreationResults = Futures.allAsList(futures).get();

                        // If any of the creation failed, they will have signaled a connection failure
                        // which will trigger a reconnection to the node. So don't bother marking UP.
                        if (Iterables.any(poolCreationResults, Predicates.equalTo(false))) {
                            logger.debug("Connection pool cannot be created, not marking {} UP", host);
                            return;
                        }

                        host.setUp();

                        for (Host.StateListener listener : listeners)
                            listener.onAdd(host);

                    } catch (ExecutionException e) {
                        Throwable t = e.getCause();
                        // That future is not really supposed to throw unexpected exceptions
                        if (!(t instanceof InterruptedException))
                            logger.error("Unexpected error while adding node: while this shouldn't happen, this shouldn't be critical", t);
                    }

                    // Now, check if there isn't pools to create/remove following the addition.
                    // We do that now only so that it's not called before we've set the node up.
                    for (SessionManager s : sessions)
                        s.updateCreatedPools();

                } finally {
                    host.notificationsLock.unlock();
                }

            } finally {
                if (reusedConnection != null && !reusedConnection.hasPool())
                    reusedConnection.closeAsync();
            }
        }

        public ListenableFuture<?> triggerOnRemove(final Host host) {
            return executor.submit(new ExceptionCatchingRunnable() {
                @Override
                public void runMayThrow() throws InterruptedException, ExecutionException {
                    onRemove(host);
                }
            });
        }

        // Use triggerOnRemove unless you're sure you want to run this on the current thread.
        private void onRemove(Host host) throws InterruptedException, ExecutionException {
            if (isClosed())
                return;

            boolean locked = host.notificationsLock.tryLock(NOTIF_LOCK_TIMEOUT_SECONDS, TimeUnit.SECONDS);
            if (!locked) {
                logger.warn("Could not acquire notifications lock within {} seconds, ignoring REMOVE notification for {}", NOTIF_LOCK_TIMEOUT_SECONDS, host);
                return;
            }
            try {

                host.setDown();

                logger.debug("Removing host {}", host);
                loadBalancingPolicy().onRemove(host);
                controlConnection.onRemove(host);
                for (SessionManager s : sessions)
                    s.onRemove(host);

                for (Host.StateListener listener : listeners)
                    listener.onRemove(host);
            } finally {
                host.notificationsLock.unlock();
            }
        }

        public boolean signalConnectionFailure(Host host, ConnectionException exception, boolean isHostAddition) {
            // Don't signal failure until we've fully initialized the controlConnection as this might mess up with
            // the protocol detection
            if (!isFullyInit || isClosed())
                return true;

            boolean isDown = host.signalConnectionFailure(exception);
            if (isDown)
                triggerOnDown(host, isHostAddition, true);
            return isDown;
        }

        public void removeHost(Host host, boolean isInitialConnection) {
            if (host == null)
                return;

            if (metadata.remove(host)) {
                if (isInitialConnection) {
                    logger.warn("You listed {} in your contact points, but it could not be reached at startup", host);
                } else {
                    logger.info("Cassandra host {} removed", host);
                    triggerOnRemove(host);
                }
            }
        }

        public void ensurePoolsSizing() {
            if (protocolVersion().compareTo(ProtocolVersion.V3) >= 0)
                return;

            for (SessionManager session : sessions) {
                for (HostConnectionPool pool : session.pools.values())
                    pool.ensureCoreConnections();
            }
        }

        public PreparedStatement addPrepared(PreparedStatement stmt) {
            PreparedStatement previous = preparedQueries.putIfAbsent(stmt.getPreparedId().id, stmt);
            if (previous != null) {
                logger.warn("Re-preparing already prepared query {}. Please note that preparing the same query more than once is "
                          + "generally an anti-pattern and will likely affect performance. Consider preparing the statement only once.", stmt.getQueryString());

                // The one object in the cache will get GCed once it's not referenced by the client anymore since we use a weak reference.
                // So we need to make sure that the instance we do return to the user is the one that is in the cache.
                return previous;
            }
            return stmt;
        }

        /**
         * @param reusedConnection an existing connection (from a reconnection attempt) that we want to
         *                         reuse to prepare the statements (might be null).
         * @return a connection that the rest of the initialization process can use (it will be made part
         *         of a connection pool). Can be reusedConnection, or one that was open in the method.
         */
        private Connection prepareAllQueries(Host host, Connection reusedConnection) throws InterruptedException, UnsupportedProtocolVersionException, ClusterNameMismatchException {
            if (preparedQueries.isEmpty())
                return reusedConnection;

            logger.debug("Preparing {} prepared queries on newly up node {}", preparedQueries.size(), host);
            Connection connection = null;
            try {
                connection = (reusedConnection == null)
                    ? connectionFactory.open(host)
                    : reusedConnection;

                try {
                    ControlConnection.waitForSchemaAgreement(connection, this);
                } catch (ExecutionException e) {
                    // As below, just move on
                }

                // Furthermore, along with each prepared query we keep the current keyspace at the time of preparation
                // as we need to make it is the same when we re-prepare on new/restarted nodes. Most query will use the
                // same keyspace so keeping it each time is slightly wasteful, but this doesn't really matter and is
                // simpler. Besides, we do avoid in prepareAllQueries to not set the current keyspace more than needed.

                // We need to make sure we prepared every query with the right current keyspace, i.e. the one originally
                // used for preparing it. However, since we are likely that all prepared query belong to only a handful
                // of different keyspace (possibly only one), and to avoid setting the current keyspace more than needed,
                // we first sort the query per keyspace.
                SetMultimap<String, String> perKeyspace = HashMultimap.create();
                for (PreparedStatement ps : preparedQueries.values()) {
                    // It's possible for a query to not have a current keyspace. But since null doesn't work well as
                    // map keys, we use the empty string instead (that is not a valid keyspace name).
                    String keyspace = ps.getQueryKeyspace() == null ? "" : ps.getQueryKeyspace();
                    perKeyspace.put(keyspace, ps.getQueryString());
                }

                for (String keyspace : perKeyspace.keySet()) {
                    // Empty string mean no particular keyspace to set
                    if (!keyspace.isEmpty())
                        connection.setKeyspace(keyspace);

                    List<Connection.Future> futures = new ArrayList<Connection.Future>(preparedQueries.size());
                    for (String query : perKeyspace.get(keyspace)) {
                        futures.add(connection.write(new Requests.Prepare(query)));
                    }
                    for (Connection.Future future : futures) {
                        try {
                            future.get();
                        } catch (ExecutionException e) {
                            // This "might" happen if we drop a CF but haven't removed it's prepared queries (which we don't do
                            // currently). It's not a big deal however as if it's a more serious problem it'll show up later when
                            // the query is tried for execution.
                            logger.debug("Unexpected error while preparing queries on new/newly up host", e);
                        }
                    }
                }

                return connection;
            } catch (ConnectionException e) {
                // Ignore, not a big deal
                if (connection != null)
                    connection.closeAsync();
                return null;
            } catch (AuthenticationException e) {
                // That's a bad news, but ignore at this point
                if (connection != null)
                    connection.closeAsync();
                return null;
            } catch (BusyConnectionException e) {
                // Ignore, not a big deal
                // In theory the problem is transient so the connection could be reused later, but if the core pool size is 1
                // it's better to close this one so that we start with a fresh connection.
                if (connection != null)
                    connection.closeAsync();
                return null;
            }
        }

        public void submitSchemaRefresh(final String keyspace, final String table, final String udt) {
            logger.trace("Submitting schema refresh");
            executor.submit(new ExceptionCatchingRunnable() {
                @Override
                public void runMayThrow() throws InterruptedException, ExecutionException {
                    controlConnection.refreshSchema(keyspace, table, udt);
                }
            });
        }

        // refresh the schema using the provided connection, and notice the future with the provided resultset once done
        public void refreshSchemaAndSignal(final Connection connection, final DefaultResultSetFuture future, final ResultSet rs, final String keyspace, final String table, final String udt) {
            if (logger.isDebugEnabled())
                logger.debug("Refreshing schema for {}{}", keyspace == null ? "" : keyspace, table == null ? "" : '.' + table);

            maybeRefreshSchemaAndSignal(connection, future, rs, keyspace, table);
        }

        public void waitForSchemaAgreementAndSignal(final Connection connection, final DefaultResultSetFuture future, final ResultSet rs) {
            maybeRefreshSchemaAndSignal(connection, future, rs, null, null);
        }

        private void maybeRefreshSchemaAndSignal(final Connection connection, final DefaultResultSetFuture future, final ResultSet rs, final String keyspace, final String table) {
            final boolean refreshSchema = (keyspace != null); // if false, only wait for schema agreement

            executor.submit(new Runnable() {
                @Override
                public void run() {
                    boolean schemaInAgreement = false;
                    try {
                        // Before refreshing the schema, wait for schema agreement so
                        // that querying a table just after having created it don't fail.
                        schemaInAgreement = ControlConnection.waitForSchemaAgreement(connection, Manager.this);
                        if (!schemaInAgreement)
                            logger.warn("No schema agreement from live replicas after {} s. The schema may not be up to date on some nodes.", configuration.getProtocolOptions().getMaxSchemaAgreementWaitSeconds());
<<<<<<< HEAD
                        ControlConnection.refreshSchema(connection, keyspace, table, udt, Cluster.Manager.this, false);
                    } catch (Exception e) {
                        logger.error("Error during schema refresh ({}). The schema from Cluster.getMetadata() might appear stale. Asynchronously submitting job to fix.", e.getMessage());
                        submitSchemaRefresh(keyspace, table, udt);
=======
                        if (refreshSchema)
                            ControlConnection.refreshSchema(connection, keyspace, table, Manager.this, false);
                    } catch (Exception e) {
                        if (refreshSchema) {
                            logger.error("Error during schema refresh ({}). The schema from Cluster.getMetadata() might appear stale. Asynchronously submitting job to fix.", e.getMessage());
                            submitSchemaRefresh(keyspace, table);
                        } else {
                            logger.warn("Error while waiting for schema agreement", e);
                        }
>>>>>>> 74285f81
                    } finally {
                        // Always sets the result, but remember if we reached schema agreement
                        rs.getExecutionInfo().setSchemaInAgreement(schemaInAgreement);
                        future.setResult(rs);
                    }
                }
            });
        }

        // Called when some message has been received but has been initiated from the server (streamId < 0).
        // This is called on an I/O thread, so all blocking operation must be done on an executor.
        @Override
        public void handle(Message.Response response) {

            if (!(response instanceof Responses.Event)) {
                logger.error("Received an unexpected message from the server: {}", response);
                return;
            }

            final ProtocolEvent event = ((Responses.Event)response).event;

            logger.debug("Received event {}, scheduling delivery", response);

            switch (event.type) {
                case TOPOLOGY_CHANGE:
                    ProtocolEvent.TopologyChange tpc = (ProtocolEvent.TopologyChange)event;
                    InetSocketAddress tpAddr = translateAddress(tpc.node.getAddress());
                    switch (tpc.change) {
                        case NEW_NODE:
                            final Host newHost = metadata.add(tpAddr);
                            if (newHost != null) {
                                // Cassandra tends to send notifications for new/up nodes a bit early (it is triggered once
                                // gossip is up, but that is before the client-side server is up), so we add a delay
                                // (otherwise the connection will likely fail and have to be retry which is wasteful). This
                                // probably should be fixed C* side, after which we'll be able to remove this.
                                scheduledTasksExecutor.schedule(new ExceptionCatchingRunnable() {
                                    @Override
                                    public void runMayThrow() throws InterruptedException, ExecutionException {
                                        // Make sure we have up-to-date infos on that host before adding it (so we typically
                                        // catch that an upgraded node uses a new cassandra version).
                                        if (controlConnection.refreshNodeInfo(newHost)) {
                                            onAdd(newHost, null);
                                        } else {
                                            logger.debug("Not enough info for {}, ignoring host", newHost);
                                        }
                                    }
                                }, NEW_NODE_DELAY_SECONDS, TimeUnit.SECONDS);
                            }
                            break;
                        case REMOVED_NODE:
                            removeHost(metadata.getHost(tpAddr), false);
                            break;
                        case MOVED_NODE:
                            executor.submit(new ExceptionCatchingRunnable() {
                                @Override
                                public void runMayThrow() {
                                    controlConnection.refreshNodeListAndTokenMap();
                                }
                            });
                            break;
                    }
                    break;
                case STATUS_CHANGE:
                    ProtocolEvent.StatusChange stc = (ProtocolEvent.StatusChange)event;
                    InetSocketAddress stAddr = translateAddress(stc.node.getAddress());
                    switch (stc.status) {
                        case UP:
                            final Host hostUp = metadata.getHost(stAddr);
                            if (hostUp == null) {
                                final Host h = metadata.add(stAddr);
                                // If hostUp is still null, it means we didn't knew about it the line before but
                                // got beaten at adding it to the metadata by another thread. In that case, it's
                                // fine to let the other thread win and ignore the notification here
                                if (h == null)
                                    return;

                                // See NEW_NODE above
                                scheduledTasksExecutor.schedule(new ExceptionCatchingRunnable() {
                                    @Override
                                    public void runMayThrow() throws InterruptedException, ExecutionException {
                                        // Make sure we have up-to-date infos on that host before adding it (so we typically
                                        // catch that an upgraded node uses a new cassandra version).
                                        if (controlConnection.refreshNodeInfo(h)) {
                                            onAdd(h, null);
                                        } else {
                                            logger.debug("Not enough info for {}, ignoring host", h);
                                        }
                                    }
                                }, NEW_NODE_DELAY_SECONDS, TimeUnit.SECONDS);
                            } else {
                                executor.submit(new ExceptionCatchingRunnable() {
                                    @Override
                                    public void runMayThrow() throws InterruptedException, ExecutionException {
                                        // Make sure we have up-to-date infos on that host before adding it (so we typically
                                        // catch that an upgraded node uses a new cassandra version).
                                        if (controlConnection.refreshNodeInfo(hostUp)) {
                                            onUp(hostUp, null);
                                        } else {
                                            logger.debug("Not enough info for {}, ignoring host", hostUp);
                                        }
                                    }
                                });
                            }
                            break;
                        case DOWN:
                            // Note that there is a slight risk we can receive the event late and thus
                            // mark the host down even though we already had reconnected successfully.
                            // But it is unlikely, and don't have too much consequence since we'll try reconnecting
                            // right away, so we favor the detection to make the Host.isUp method more reliable.
                            Host hostDown = metadata.getHost(stAddr);
                            if (hostDown != null)
                                triggerOnDown(hostDown, true);
                            break;
                    }
                    break;
                case SCHEMA_CHANGE:
                    ProtocolEvent.SchemaChange scc = (ProtocolEvent.SchemaChange)event;
                    switch (scc.change) {
                        case CREATED:
                            switch (scc.target) {
                                case KEYSPACE:
                                    submitSchemaRefresh(scc.keyspace, null, null);
                                    break;
                                case TABLE:
                                    submitSchemaRefresh(scc.keyspace, scc.name, null);
                                    break;
                                case TYPE:
                                    submitSchemaRefresh(scc.keyspace, null, scc.name);
                                    break;
                            }
                            break;
                        case DROPPED:
                            KeyspaceMetadata keyspace;
                            switch (scc.target) {
                                case KEYSPACE:
                                    manager.metadata.removeKeyspace(scc.keyspace);
                                    break;
                                case TABLE:
                                    keyspace = manager.metadata.getKeyspaceInternal(scc.keyspace);
                                    if (keyspace == null)
                                        logger.warn("Received a DROPPED notification for table {}.{}, but this keyspace is unknown in our metadata",
                                            scc.keyspace, scc.name);
                                    else
                                        keyspace.removeTable(scc.name);
                                    break;
                                case TYPE:
                                    keyspace = manager.metadata.getKeyspaceInternal(scc.keyspace);
                                    if (keyspace == null)
                                        logger.warn("Received a DROPPED notification for UDT {}.{}, but this keyspace is unknown in our metadata",
                                            scc.keyspace, scc.name);
                                    else
                                        keyspace.removeUserType(scc.name);
                                    break;
                            }
                            break;
                        case UPDATED:
                            switch (scc.target) {
                                case KEYSPACE:
                                    submitSchemaRefresh(scc.keyspace, null, null);
                                    break;
                                case TABLE:
                                    submitSchemaRefresh(scc.keyspace, scc.name, null);
                                    break;
                                case TYPE:
                                    submitSchemaRefresh(scc.keyspace, null, scc.name);
                                    break;
                            }
                            break;
                    }
                    break;
            }
        }

        void refreshConnectedHosts() {
            // Deal first with the control connection: if it's connected to a node that is not LOCAL, try
            // reconnecting (thus letting the loadBalancingPolicy pick a better node)
            Host ccHost = controlConnection.connectedHost();
            if (ccHost == null || loadBalancingPolicy().distance(ccHost) != HostDistance.LOCAL)
                controlConnection.reconnect();

            for (SessionManager s : sessions)
                s.updateCreatedPools();
        }

        void refreshConnectedHost(Host host) {
            // Deal with the control connection if it was using this host
            Host ccHost = controlConnection.connectedHost();
            if (ccHost == null || ccHost.equals(host) && loadBalancingPolicy().distance(ccHost) != HostDistance.LOCAL)
                controlConnection.reconnect();

            for (SessionManager s : sessions)
                s.updateCreatedPools(host);
        }

        private class ClusterCloseFuture extends CloseFuture.Forwarding {

            ClusterCloseFuture(List<CloseFuture> futures) {
                super(futures);
            }

            @Override
            public CloseFuture force() {
                // The only ExecutorService we haven't forced yet is executor
                shutdownNow(executor);
                return super.force();
            }

            @Override
            protected void onFuturesDone() {
                /*
                 * When we reach this, all sessions should be shutdown. We've also started a shutdown
                 * of the thread pools used by this object. Remains 2 things before marking the shutdown
                 * as done:
                 *   1) we need to wait for the completion of the shutdown of the Cluster threads pools.
                 *   2) we need to shutdown the Connection.Factory, i.e. the executors used by Netty.
                 * But at least for 2), we must not do it on the current thread because that could be
                 * a netty worker, which we're going to shutdown. So creates some thread for that.
                 */
                (new Thread("Shutdown-checker") {
                    public void run() {
                        // Just wait indefinitely on the the completion of the thread pools. Provided the user
                        // call force(), we'll never really block forever.
                        try {
                            reconnectionExecutor.awaitTermination(Long.MAX_VALUE, TimeUnit.SECONDS);
                            scheduledTasksExecutor.awaitTermination(Long.MAX_VALUE, TimeUnit.SECONDS);
                            executor.awaitTermination(Long.MAX_VALUE, TimeUnit.SECONDS);
                            blockingExecutor.awaitTermination(Long.MAX_VALUE, TimeUnit.SECONDS);

                            // Some of the jobs on the executors can be doing query stuff, so close the
                            // connectionFactory at the very last
                            connectionFactory.shutdown();

                            reaper.shutdown();

                            set(null);
                        } catch (InterruptedException e) {
                            Thread.currentThread().interrupt();
                            setException(e);
                        }
                    }
                }).start();
            }
        }

        private class CleanupIdleConnectionsTask implements Runnable {
            @Override public void run() {
                try {
                    long now = System.currentTimeMillis();
                    for (SessionManager session : sessions) {
                        session.cleanupIdleConnections(now);
                    }
                } catch (Exception e) {
                    logger.warn("Error while trashing idle connections", e);
                }
            }
        }
    }

    /**
     * Periodically ensures that closed connections are properly terminated once they have no more pending requests.
     *
     * This is normally done when the connection errors out, or when the last request is processed; this class acts as
     * a last-effort protection since unterminated connections can lead to deadlocks. If it terminates a connection,
     * this indicates a bug; warnings are logged so that this can be reported.
     *
     * @see Connection#tryTerminate(boolean)
     */
    static class ConnectionReaper {
        private static final int INTERVAL_MS = 15000;

        private final ScheduledExecutorService executor;
        @VisibleForTesting
        final Map<Connection, Long> connections = new ConcurrentHashMap<Connection, Long>();

        private volatile boolean shutdown;

        private final Runnable reaperTask = new Runnable() {
            @Override
            public void run() {
                long now = System.currentTimeMillis();
                Iterator<Entry<Connection, Long>> iterator = connections.entrySet().iterator();
                while (iterator.hasNext()) {
                    Entry<Connection, Long> entry = iterator.next();
                    Connection connection = entry.getKey();
                    Long terminateTime = entry.getValue();
                    if (terminateTime <= now) {
                        boolean terminated = connection.tryTerminate(true);
                        if (terminated)
                            iterator.remove();
                    }
                }
            }
        };

        ConnectionReaper(Cluster.Manager manager) {
            executor = Executors.newScheduledThreadPool(1, manager.threadFactory("connection-reaper"));
            executor.scheduleWithFixedDelay(reaperTask, INTERVAL_MS, INTERVAL_MS, TimeUnit.MILLISECONDS);
        }

        void register(Connection connection, long terminateTime) {
            if (shutdown) {
                // This should not happen since the reaper is shut down after all sessions.
                logger.warn("Connection registered after reaper shutdown: {}", connection);
                connection.tryTerminate(true);
            } else {
                connections.put(connection, terminateTime);
            }
        }

        void shutdown() {
            shutdown = true;
            // Force shutdown to avoid waiting for the interval, and run the task manually one last time
            executor.shutdownNow();
            reaperTask.run();
        }
    }
}<|MERGE_RESOLUTION|>--- conflicted
+++ resolved
@@ -572,11 +572,8 @@
         private ReconnectionPolicy reconnectionPolicy;
         private RetryPolicy retryPolicy;
         private AddressTranslater addressTranslater;
-<<<<<<< HEAD
         private TimestampGenerator timestampGenerator;
-=======
         private SpeculativeExecutionPolicy speculativeExecutionPolicy;
->>>>>>> 74285f81
 
         private ProtocolOptions.Compression compression = ProtocolOptions.Compression.NONE;
         private SSLOptions sslOptions = null;
@@ -677,7 +674,7 @@
          * <p>
          * By default, the driver will "auto-detect" which protocol version it can use
          * when connecting to the first node. More precisely, it will try first with
-         * {@value ProtocolVersion.NEWEST_SUPPORTED}, and if not supported fallback to
+         * {@link ProtocolVersion#NEWEST_SUPPORTED}, and if not supported fallback to
          * the highest version supported by the first node it connects to. Please note
          * that once the version is "auto-detected", it won't change: if the first node
          * the driver connects to is a Cassandra 1.2 node and auto-detection is used
@@ -908,7 +905,6 @@
         }
 
         /**
-<<<<<<< HEAD
          * Configures the generator that will produce the client-side timestamp sent
          * with each query.
          * <p>
@@ -925,7 +921,10 @@
          */
         public Builder withTimestampGenerator(TimestampGenerator timestampGenerator) {
             this.timestampGenerator = timestampGenerator;
-=======
+            return this;
+        }
+
+        /**
          * Configures the speculative execution policy to use for the new cluster.
          * <p>
          * If no policy is set through this method, {@link Policies#defaultSpeculativeExecutionPolicy()}
@@ -936,7 +935,6 @@
          */
         public Builder withSpeculativeExecutionPolicy(SpeculativeExecutionPolicy policy) {
             this.speculativeExecutionPolicy = policy;
->>>>>>> 74285f81
             return this;
         }
 
@@ -1125,17 +1123,11 @@
         public Configuration getConfiguration() {
             Policies policies = new Policies(
                 loadBalancingPolicy == null ? Policies.defaultLoadBalancingPolicy() : loadBalancingPolicy,
-<<<<<<< HEAD
-                reconnectionPolicy == null ? Policies.defaultReconnectionPolicy() : reconnectionPolicy,
-                retryPolicy == null ? Policies.defaultRetryPolicy() : retryPolicy,
-                addressTranslater == null ? Policies.defaultAddressTranslater() : addressTranslater,
-                timestampGenerator == null ? Policies.defaultTimestampGenerator() : timestampGenerator
-=======
                 Objects.firstNonNull(reconnectionPolicy, Policies.defaultReconnectionPolicy()),
                 Objects.firstNonNull(retryPolicy, Policies.defaultRetryPolicy()),
                 Objects.firstNonNull(addressTranslater, Policies.defaultAddressTranslater()),
+                Objects.firstNonNull(timestampGenerator, Policies.defaultTimestampGenerator()),
                 Objects.firstNonNull(speculativeExecutionPolicy, Policies.defaultSpeculativeExecutionPolicy())
->>>>>>> 74285f81
             );
             return new Configuration(policies,
                                      new ProtocolOptions(port, protocolVersion, maxSchemaAgreementWaitSeconds, sslOptions, authProvider).setCompression(compression),
@@ -1488,41 +1480,14 @@
             }
 
             try {
-<<<<<<< HEAD
-                
-                // We don't want to use the public Host.isUp() as this would make us skip the rest for suspected hosts
-                if (host.state == Host.State.UP)
-                return;
-
-                // If there is a reconnection attempt scheduled for that node, cancel it
-                Future<?> scheduledAttempt = host.reconnectionAttempt.getAndSet(null);
-                if (scheduledAttempt != null) {
-                    logger.debug("Cancelling reconnection attempt since node is UP");
-                    scheduledAttempt.cancel(false);
-=======
 
                 boolean locked = host.notificationsLock.tryLock(NOTIF_LOCK_TIMEOUT_SECONDS, TimeUnit.SECONDS);
                 if (!locked) {
                     logger.warn("Could not acquire notifications lock within {} seconds, ignoring UP notification for {}", NOTIF_LOCK_TIMEOUT_SECONDS, host);
                     return;
->>>>>>> 74285f81
                 }
                 try {
-<<<<<<< HEAD
-                    prepareAllQueries(host);
-                } catch (InterruptedException e) {
-                    Thread.currentThread().interrupt();
-                    // Don't propagate because we don't want to prevent other listener to run
-                } catch (UnsupportedProtocolVersionException e) {
-                    logUnsupportedVersionProtocol(host, e.unsupportedVersion);
-                    return;
-                } catch (ClusterNameMismatchException e) {
-                    logClusterNameMismatch(host, e.expectedClusterName, e.actualClusterName);
-                    return;
-                }
-=======
->>>>>>> 74285f81
-
+                    
                     // We don't want to use the public Host.isUp() as this would make us skip the rest for suspected hosts
                     if (host.state == Host.State.UP)
                         return;
@@ -1540,7 +1505,7 @@
                         Thread.currentThread().interrupt();
                         // Don't propagate because we don't want to prevent other listener to run
                     } catch (UnsupportedProtocolVersionException e) {
-                        logUnsupportedVersionProtocol(host);
+                        logUnsupportedVersionProtocol(host, e.unsupportedVersion);
                         return;
                     } catch (ClusterNameMismatchException e) {
                         logClusterNameMismatch(host, e.expectedClusterName, e.actualClusterName);
@@ -1797,20 +1762,6 @@
                     return;
                 }
                 try {
-<<<<<<< HEAD
-                    prepareAllQueries(host);
-                } catch (InterruptedException e) {
-                    Thread.currentThread().interrupt();
-                    // Don't propagate because we don't want to prevent other listener to run
-                } catch (UnsupportedProtocolVersionException e) {
-                    logUnsupportedVersionProtocol(host, e.unsupportedVersion);
-                    return;
-                } catch (ClusterNameMismatchException e) {
-                    logClusterNameMismatch(host, e.expectedClusterName, e.actualClusterName);
-                    return;
-                }
-=======
->>>>>>> 74285f81
 
                     // Adds to the load balancing first and foremost, as doing so might change the decision
                     // it will make for distance() on that node (not likely but we leave that possibility).
@@ -1835,7 +1786,7 @@
                         Thread.currentThread().interrupt();
                         // Don't propagate because we don't want to prevent other listener to run
                     } catch (UnsupportedProtocolVersionException e) {
-                        logUnsupportedVersionProtocol(host);
+                        logUnsupportedVersionProtocol(host, e.unsupportedVersion);
                         return;
                     } catch (ClusterNameMismatchException e) {
                         logClusterNameMismatch(host, e.expectedClusterName, e.actualClusterName);
@@ -2070,14 +2021,14 @@
             if (logger.isDebugEnabled())
                 logger.debug("Refreshing schema for {}{}", keyspace == null ? "" : keyspace, table == null ? "" : '.' + table);
 
-            maybeRefreshSchemaAndSignal(connection, future, rs, keyspace, table);
+            maybeRefreshSchemaAndSignal(connection, future, rs, keyspace, table, udt);
         }
 
         public void waitForSchemaAgreementAndSignal(final Connection connection, final DefaultResultSetFuture future, final ResultSet rs) {
-            maybeRefreshSchemaAndSignal(connection, future, rs, null, null);
-        }
-
-        private void maybeRefreshSchemaAndSignal(final Connection connection, final DefaultResultSetFuture future, final ResultSet rs, final String keyspace, final String table) {
+            maybeRefreshSchemaAndSignal(connection, future, rs, null, null, null);
+        }
+
+        private void maybeRefreshSchemaAndSignal(final Connection connection, final DefaultResultSetFuture future, final ResultSet rs, final String keyspace, final String table, final String udt) {
             final boolean refreshSchema = (keyspace != null); // if false, only wait for schema agreement
 
             executor.submit(new Runnable() {
@@ -2090,22 +2041,15 @@
                         schemaInAgreement = ControlConnection.waitForSchemaAgreement(connection, Manager.this);
                         if (!schemaInAgreement)
                             logger.warn("No schema agreement from live replicas after {} s. The schema may not be up to date on some nodes.", configuration.getProtocolOptions().getMaxSchemaAgreementWaitSeconds());
-<<<<<<< HEAD
-                        ControlConnection.refreshSchema(connection, keyspace, table, udt, Cluster.Manager.this, false);
-                    } catch (Exception e) {
-                        logger.error("Error during schema refresh ({}). The schema from Cluster.getMetadata() might appear stale. Asynchronously submitting job to fix.", e.getMessage());
-                        submitSchemaRefresh(keyspace, table, udt);
-=======
                         if (refreshSchema)
-                            ControlConnection.refreshSchema(connection, keyspace, table, Manager.this, false);
+                            ControlConnection.refreshSchema(connection, keyspace, table, udt, Manager.this, false);
                     } catch (Exception e) {
                         if (refreshSchema) {
                             logger.error("Error during schema refresh ({}). The schema from Cluster.getMetadata() might appear stale. Asynchronously submitting job to fix.", e.getMessage());
-                            submitSchemaRefresh(keyspace, table);
+                            submitSchemaRefresh(keyspace, table, udt);
                         } else {
                             logger.warn("Error while waiting for schema agreement", e);
                         }
->>>>>>> 74285f81
                     } finally {
                         // Always sets the result, but remember if we reached schema agreement
                         rs.getExecutionInfo().setSchemaInAgreement(schemaInAgreement);
