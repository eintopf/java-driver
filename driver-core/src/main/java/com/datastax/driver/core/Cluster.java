/*
 *      Copyright (C) 2012 DataStax Inc.
 *
 *   Licensed under the Apache License, Version 2.0 (the "License");
 *   you may not use this file except in compliance with the License.
 *   You may obtain a copy of the License at
 *
 *      http://www.apache.org/licenses/LICENSE-2.0
 *
 *   Unless required by applicable law or agreed to in writing, software
 *   distributed under the License is distributed on an "AS IS" BASIS,
 *   WITHOUT WARRANTIES OR CONDITIONS OF ANY KIND, either express or implied.
 *   See the License for the specific language governing permissions and
 *   limitations under the License.
 */
package com.datastax.driver.core;

import java.io.Closeable;
import java.net.InetAddress;
import java.net.UnknownHostException;
import java.util.*;
import java.util.concurrent.*;
import java.util.concurrent.atomic.AtomicBoolean;
import java.util.concurrent.atomic.AtomicInteger;
import java.util.concurrent.atomic.AtomicReference;

import com.google.common.base.Predicates;
import com.google.common.collect.HashMultimap;
import com.google.common.collect.Iterables;
import com.google.common.collect.MapMaker;
import com.google.common.collect.SetMultimap;
import com.google.common.util.concurrent.*;
import org.slf4j.Logger;
import org.slf4j.LoggerFactory;

import com.datastax.driver.core.exceptions.AuthenticationException;
import com.datastax.driver.core.exceptions.DriverInternalError;
import com.datastax.driver.core.exceptions.NoHostAvailableException;
import com.datastax.driver.core.policies.*;

/**
 * information and known state of a Cassandra cluster.
 * <p>
 * This is the main entry point of the driver. A simple example of access to a
 * Cassandra cluster would be:
 * <pre>
 *   Cluster cluster = Cluster.builder().addContactPoint("192.168.0.1").build();
 *   Session session = cluster.connect("db1");
 *
 *   for (Row row : session.execute("SELECT * FROM table1"))
 *       // do something ...
 * </pre>
 * <p>
 * A cluster object maintains a permanent connection to one of the cluster nodes
 * which it uses solely to maintain information on the state and current
 * topology of the cluster. Using the connection, the driver will discover all
 * the nodes currently in the cluster as well as new nodes joining the cluster
 * subsequently.
 */
public class Cluster implements Closeable {

    private static final Logger logger = LoggerFactory.getLogger(Cluster.class);

    // Some per-JVM number that allows to generate unique cluster names when
    // multiple Cluster instance are created in the same JVM.
    private static final AtomicInteger CLUSTER_ID = new AtomicInteger(0);

    private static final int DEFAULT_THREAD_KEEP_ALIVE = 30;

    final Manager manager;

    /**
     * Constructs a new Cluster instance.
     * <p>
     * This constructor is mainly exposed so Cluster can be sub-classed as a means to make testing/mocking
     * easier or to "intercept" its method call. Most users shouldn't extend this class however and
     * should prefer either using the {@link #builder} or calling {@link #buildFrom} with a custom
     * Initializer.
     *
     * @param contactPoints the list of contact points to use for the new cluster.
     * @param configuration the configuration for the new cluster.
     */
    protected Cluster(String name, List<InetAddress> contactPoints, Configuration configuration) {
        this(name, contactPoints, configuration, Collections.<Host.StateListener>emptySet());
    }

    private Cluster(String name, List<InetAddress> contactPoints, Configuration configuration, Collection<Host.StateListener> listeners) {
        this.manager = new Manager(name, contactPoints, configuration, listeners);
    }

    /**
     * Initialize this Cluster instance.
     *
     * This method creates an initial connection to one of the contact points
     * used to construct the {@code Cluster} instance. That connection is then
     * used to populate the cluster {@link Metadata}.
     * <p>
     * Calling this method is optional in the sense that any call to one of the
     * {@code connect} methods of this object will automatically trigger a call
     * to this method beforehand. It is thus only useful to call this method if
     * for some reason you want to populate the metadata (or test that at least
     * one contact point can be reached) without creating a first {@code
     * Session}.
     * <p>
     * Please note that this method only create one connection for metadata
     * gathering reasons. In particular, it doesn't create any connection pool.
     * Those are created when a new {@code Session} is created through
     * {@code connect}.
     * <p>
     * This method has no effect if the cluster is already initialized.
     *
     * @return this {@code Cluster} object.
     *
     * @throws NoHostAvailableException if no host amongst the contact points
     * can be reached.
     * @throws AuthenticationException if an authentication error occurs
     * while contacting the initial contact points.
     */
    public Cluster init() {
        this.manager.init();
        return this;
    }

    /**
     * Build a new cluster based on the provided initializer.
     * <p>
     * Note that for building a cluster pragmatically, Cluster.Builder
     * provides a slightly less verbose shortcut with {@link Builder#build}.
     * <p>
     * Also note that that all the contact points provided by {@code
     * initializer} must share the same port.
     *
     * @param initializer the Cluster.Initializer to use
     * @return the newly created Cluster instance
     *
     * @throws IllegalArgumentException if the list of contact points provided
     * by {@code initializer} is empty or if not all those contact points have the same port.
     */
    public static Cluster buildFrom(Initializer initializer) {
        List<InetAddress> contactPoints = initializer.getContactPoints();
        if (contactPoints.isEmpty())
            throw new IllegalArgumentException("Cannot build a cluster without contact points");

        return new Cluster(initializer.getClusterName(), contactPoints, initializer.getConfiguration(), initializer.getInitialListeners());
    }

    /**
     * Creates a new {@link Cluster.Builder} instance.
     * <p>
     * This is a convenience method for {@code new Cluster.Builder()}.
     *
     * @return the new cluster builder.
     */
    public static Cluster.Builder builder() {
        return new Cluster.Builder();
    }

    /**
     * Creates a new session on this cluster.
     *
     * @return a new session on this cluster sets to no keyspace.
     *
     * @throws NoHostAvailableException if the Cluster has not been initialized yet
     * ({@link #init} has not be called and this is the first connect call) and
     * no host amongst the contact points can be reached.
     * @throws AuthenticationException if an authentication error occurs
     * while contacting the initial contact points.
     */
    public Session connect() {
        return manager.newSession();
    }

    /**
     * Creates a new session on this cluster and sets the keyspace to the provided one.
     *
     * @param keyspace The name of the keyspace to use for the created
     * {@code Session}.
     * @return a new session on this cluster sets to keyspace
     * {@code keyspaceName}.
     *
     * @throws NoHostAvailableException if the Cluster has not been initialized yet
     * ({@link #init} has not be called and this is the first connect call) and
     * no host amongst the contact points can be reached, or if no host can be
     * contacted to set the {@code keyspace}.
     * @throws AuthenticationException if an authentication error occurs
     * while contacting the initial contact points.
     */
    public Session connect(String keyspace) {
        SessionManager session = (SessionManager)connect();
        try {
            session.setKeyspace(keyspace);
        } catch (RuntimeException e) {
            session.close();
            throw e;
        }
        return session;
    }

    /**
     * The name of this cluster object.
     * <p>
     * Note that this is not the Cassandra cluster name, but rather a name
     * assigned to this Cluster object. Currently, that name is only used
     * for one purpose: to distinguish exposed JMX metrics when multiple
     * Cluster instances live in the same JVM (which should be rare in the first
     * place). That name can be set at Cluster building time (through
     * {@link Builder#withClusterName} for instance) but will default to a
     * name like {@code cluster1} where each Cluster instance in the same JVM
     * will have a different number.
     *
     * @return the name for this cluster instance.
     */
    public String getClusterName() {
        return manager.clusterName;
    }

    /**
     * Returns read-only metadata on the connected cluster.
     * <p>
     * This includes the known nodes with their status as seen by the driver,
     * as well as the schema definitions. Since this return metadata on the
     * connected cluster, this method may trigger the creation of a connection
     * if none has been established yet (neither {@code init()} nor {@code connect()}
     * has been called yet).
     *
     * @return the cluster metadata.
     *
     * @throws NoHostAvailableException if the Cluster has not been initialized yet
     * and no host amongst the contact points can be reached.
     * @throws AuthenticationException if an authentication error occurs
     * while contacting the initial contact points.
     */
    public Metadata getMetadata() {
        manager.init();
        return manager.metadata;
    }

    /**
     * The cluster configuration.
     *
     * @return the cluster configuration.
     */
    public Configuration getConfiguration() {
        return manager.configuration;
    }

    /**
     * The cluster metrics.
     *
     * @return the cluster metrics, or {@code null} if metrics collection has
     * been disabled (that is if {@link Configuration#getMetricsOptions}
     * returns {@code null}).
     */
    public Metrics getMetrics() {
        return manager.metrics;
    }

    /**
     * Registers the provided listener to be notified on hosts
     * up/down/added/removed events.
     * <p>
     * Registering the same listener multiple times is a no-op.
     * <p>
     * Note that while {@link LoadBalancingPolicy} implements
     * {@code Host.StateListener}, the configured load balancing does not
     * need to (and should not) be registered through this method to
     * received host related events.
     *
     * @param listener the new {@link Host.StateListener} to register.
     * @return this {@code Cluster} object;
     */
    public Cluster register(Host.StateListener listener) {
        manager.listeners.add(listener);
        return this;
    }

    /**
     * Unregisters the provided listener from being notified on hosts events.
     * <p>
     * This method is a no-op if {@code listener} hadn't previously be
     * registered against this Cluster.
     *
     * @param listener the {@link Host.StateListener} to unregister.
     * @return this {@code Cluster} object;
     */
    public Cluster unregister(Host.StateListener listener) {
        manager.listeners.remove(listener);
        return this;
    }

    /**
     * Registers the provided tracker to be updated with hosts read
     * latencies.
     * <p>
     * Registering the same listener multiple times is a no-op.
     * <p>
     * Be wary that the registered tracker {@code update} method will be call
     * very frequently (at the end of every query to a Cassandra host) and
     * should thus not be costly.
     * <p>
     * The main use case for a {@code LatencyTracker} is so
     * {@link LoadBalancingPolicy} can implement latency awareness
     * Typically, {@link LatencyAwarePolicy} registers  it's own internal
     * {@code LatencyTracker} (automatically, you don't have to call this
     * method directly).
     *
     * @param tracker the new {@link LatencyTracker} to register.
     * @return this {@code Cluster} object;
     */
    public Cluster register(LatencyTracker tracker) {
        manager.trackers.add(tracker);
        return this;
    }

    /**
     * Unregisters the provided latency tracking from being updated
     * with host read latencies.
     * <p>
     * This method is a no-op if {@code tracker} hadn't previously be
     * registered against this Cluster.
     *
     * @param tracker the {@link LatencyTracker} to unregister.
     * @return this {@code Cluster} object;
     */
    public Cluster unregister(LatencyTracker tracker) {
        manager.trackers.remove(tracker);
        return this;
    }

    /**
     * Initiates a shutdown of this cluster instance.
     * <p>
     * This method is asynchronous and return a future on the completion
     * of the shutdown process. As soon a the cluster is shutdown, no
     * new request will be accepted, but already submitted queries are
     * allowed to complete. This method closes all connections from all
     * sessions and reclaims all resources used by this Cluster
     * instance.
     * <p>
     * If for some reason you wish to expedite this process, the
     * {@link CloseFuture#force} can be called on the result future.
     * <p>
     * This method has no particular effect if the cluster was already closed
     * (in which case the returned future will return immediately).
     *
     * @return a future on the completion of the shutdown process.
     */
    public CloseFuture closeAsync() {
        return manager.close();
    }

    /**
     * Initiates a shutdown of this cluster instance and blocks until
     * that shutdown completes.
     * <p>
     * This method is a shortcut for {@code closeAsync().get()}.
     */
    public void close() {
        try {
            closeAsync().get();
        } catch (ExecutionException e) {
            throw DefaultResultSetFuture.extractCauseFromExecutionException(e);
        } catch (InterruptedException e) {
            Thread.currentThread().interrupt();
        }
    }

    /**
     * Initializer for {@link Cluster} instances.
     * <p>
     * If you want to create a new {@code Cluster} instance programmatically,
     * then it is advised to use {@link Cluster.Builder} which can be obtained from the
     * {@link Cluster#builder} method.
     * <p>
     * But it is also possible to implement a custom {@code Initializer} that
     * retrieves initialization from a web-service or from a configuration file.
     */
    public interface Initializer {

        /**
         * An optional name for the created cluster.
         * <p>
         * Such name is optional (a default name will be created otherwise) and is currently
         * only use for JMX reporting of metrics. See {@link Cluster#getClusterName} for more
         * information.
         *
         * @return the name for the created cluster or {@code null} to use an automatically
         * generated name.
         */
        public String getClusterName();

        /**
         * Returns the initial Cassandra hosts to connect to.
         *
         * @return the initial Cassandra contact points. See {@link Builder#addContactPoint}
         * for more details on contact points.
         */
        public List<InetAddress> getContactPoints();

        /**
         * The configuration to use for the new cluster.
         * <p>
         * Note that some configuration can be modified after the cluster
         * initialization but some others cannot. In particular, the ones that
         * cannot be changed afterwards includes:
         * <ul>
         *   <li>the port use to connect to Cassandra nodes (see {@link ProtocolOptions}).</li>
         *   <li>the policies used (see {@link Policies}).</li>
         *   <li>the authentication info provided (see {@link Configuration}).</li>
         *   <li>whether metrics are enabled (see {@link Configuration}).</li>
         * </ul>
         *
         * @return the configuration to use for the new cluster.
         */
        public Configuration getConfiguration();

        /**
         * Optional listeners to register against the newly created cluster.
         * <p>
         * Note that contrary to listeners registered post Cluster creation,
         * the listeners returned by this method will see {@link Host.StateListener#onAdd}
         * events for the initial contact points.
         *
         * @return a possibly empty collection of {@code Host.StateListener} to register
         * against the newly created cluster.
         */
        public Collection<Host.StateListener> getInitialListeners();
    }

    /**
     * Helper class to build {@link Cluster} instances.
     */
    public static class Builder implements Initializer {

        private String clusterName;
        private final List<InetAddress> addresses = new ArrayList<InetAddress>();
        private int port = ProtocolOptions.DEFAULT_PORT;
        private int protocolVersion = -1;
        private AuthProvider authProvider = AuthProvider.NONE;

        private LoadBalancingPolicy loadBalancingPolicy;
        private ReconnectionPolicy reconnectionPolicy;
        private RetryPolicy retryPolicy;

        private ProtocolOptions.Compression compression = ProtocolOptions.Compression.NONE;
        private SSLOptions sslOptions = null;
        private boolean metricsEnabled = true;
        private boolean jmxEnabled = true;

        private PoolingOptions poolingOptions;
        private SocketOptions socketOptions;
        private QueryOptions queryOptions;

        private Collection<Host.StateListener> listeners;


        @Override
        public String getClusterName() {
            return clusterName;
        }

        @Override
        public List<InetAddress> getContactPoints() {
            return addresses;
        }

        /**
         * An optional name for the create cluster.
         * <p>
         * Note: this is not related to the Cassandra cluster name (though you
         * are free to provide the same name). See {@link Cluster#getClusterName} for
         * details.
         * <p>
         * If you use this method and create more than one Cluster instance in the
         * same JVM (which should be avoided unless you need to connect to multiple
         * Cassandra clusters), you should make sure each Cluster instance get a
         * unique name or you may have a problem with JMX reporting.
         *
         * @param name the cluster name to use for the created Cluster instance.
         * @return this Builder.
         */
        public Builder withClusterName(String name) {
            this.clusterName = name;
            return this;
        }

        /**
         * The port to use to connect to the Cassandra host.
         * <p>
         * If not set through this method, the default port (9042) will be used
         * instead.
         *
         * @param port the port to set.
         * @return this Builder.
         */
        public Builder withPort(int port) {
            this.port = port;
            return this;
        }

        /**
         * The native protocol version to use.
         * <p>
         * The driver supports both version 1 and 2 of the native protocol. Version 2
         * of the protocol has more features and should be preferred, but it is only
         * supported by Cassandra 2.0 and above, so you will have to use version 1 with
         * Cassandra 1.2 nodes.
         * <p>
         * By default, the driver will "auto-detect" which protocol version it can use
         * when connecting to the first node. More precisely, it will try the version
         * 2 first and will fallback to version 1 if it is not supported by that first
         * node it connects to. Please note that once the version is "auto-detected",
         * it won't change: if the first node the driver connects to is a Cassandra 1.2
         * node and auto-detection is used (the default), then the native protocol
         * version 1 will be use for the lifetime of the Cluster instance.
         * <p>
         * This method allows to force the use of a particular protocol version. Forcing
         * version 1 is always fine since all Cassandra version (at least all those
         * supporting the native protocol in the first place) so far supports it. However,
         * please note that a number of features of the driver won't be available if that
         * version of thr protocol is in use, including result set paging,
         * {@link BatchStatement}, executing a non-prepared query with binary values
         * ({@link Session#execute(String, Object...)}), ... (those methods will throw
         * an UnsupportedFeatureException). Using the protocol version 1 should thus
         * only be considered when using Cassandra 1.2, until nodes have been upgraded
         * to Cassandra 2.0.
         * <p>
         * If version 2 of the protocol is used, then Cassandra 1.2 nodes will be ignored
         * (the driver won't connect to them).
         * <p>
         * The default behavior (auto-detection) is fine in almost all case, but you may
         * want to force a particular version if you have a Cassandra cluster with mixed
         * 1.2/2.0 nodes (i.e. during a Cassandra upgrade).
         *
         * @param version the native protocol version to use. The versions supported by
         * this driver are version 1 and 2. Negative values are also supported to trigger
         * auto-detection (see above) but this is the default (so you don't have to call
         * this method for that behavior).
         * @return this Builder.
         *
         * @throws IllegalArgumentException if {@code version} is neither 1, 2 or a
         * negative value.
         */
        public Builder withProtocolVersion(int version) {
            if (version >= 0 && version != 1 && version != 2)
                throw new IllegalArgumentException(String.format("Unsupported protocol version %d; valid values are 1, 2 or negative (for auto-detect).", version));
            this.protocolVersion = version;
            return this;
        }

        /**
         * Adds a contact point.
         * <p>
         * Contact points are addresses of Cassandra nodes that the driver uses
         * to discover the cluster topology. Only one contact point is required
         * (the driver will retrieve the address of the other nodes
         * automatically), but it is usually a good idea to provide more than
         * one contact point, because if that single contact point is unavailable,
         * the driver cannot initialize itself correctly.
         *
         * @param address the address of the node to connect to
         * @return this Builder.
         *
         * @throws IllegalArgumentException if no IP address for {@code address}
         * could be found
         * @throws SecurityException if a security manager is present and
         * permission to resolve the host name is denied.
         */
        public Builder addContactPoint(String address) {
            try {
                this.addresses.add(InetAddress.getByName(address));
                return this;
            } catch (UnknownHostException e) {
                throw new IllegalArgumentException(e.getMessage());
            }
        }

        /**
         * Adds contact points.
         * <p>
         * See {@link Builder#addContactPoint} for more details on contact
         * points.
         *
         * @param addresses addresses of the nodes to add as contact point.
         * @return this Builder.
         *
         * @throws IllegalArgumentException if no IP address for at least one
         * of {@code addresses} could be found
         * @throws SecurityException if a security manager is present and
         * permission to resolve the host name is denied.
         *
         * @see Builder#addContactPoint
         */
        public Builder addContactPoints(String... addresses) {
            for (String address : addresses)
                addContactPoint(address);
            return this;
        }

        /**
         * Adds contact points.
         * <p>
         * See {@link Builder#addContactPoint} for more details on contact
         * points.
         *
         * @param addresses addresses of the nodes to add as contact point.
         * @return this Builder.
         *
         * @see Builder#addContactPoint
         */
        public Builder addContactPoints(InetAddress... addresses) {
            Collections.addAll(this.addresses, addresses);
            return this;
        }

        /**
         * Configures the load balancing policy to use for the new cluster.
         * <p>
         * If no load balancing policy is set through this method,
         * {@link Policies#defaultLoadBalancingPolicy} will be used instead.
         *
         * @param policy the load balancing policy to use.
         * @return this Builder.
         */
        public Builder withLoadBalancingPolicy(LoadBalancingPolicy policy) {
            this.loadBalancingPolicy = policy;
            return this;
        }

        /**
         * Configures the reconnection policy to use for the new cluster.
         * <p>
         * If no reconnection policy is set through this method,
         * {@link Policies#DEFAULT_RECONNECTION_POLICY} will be used instead.
         *
         * @param policy the reconnection policy to use.
         * @return this Builder.
         */
        public Builder withReconnectionPolicy(ReconnectionPolicy policy) {
            this.reconnectionPolicy = policy;
            return this;
        }

        /**
         * Configures the retry policy to use for the new cluster.
         * <p>
         * If no retry policy is set through this method,
         * {@link Policies#DEFAULT_RETRY_POLICY} will be used instead.
         *
         * @param policy the retry policy to use.
         * @return this Builder.
         */
        public Builder withRetryPolicy(RetryPolicy policy) {
            this.retryPolicy = policy;
            return this;
        }

        /**
         * Uses the provided credentials when connecting to Cassandra hosts.
         * <p>
         * This should be used if the Cassandra cluster has been configured to
         * use the {@code PasswordAuthenticator}. If the the default {@code
         * AllowAllAuthenticator} is used instead, using this method has no
         * effect.
         *
         * @param username the username to use to login to Cassandra hosts.
         * @param password the password corresponding to {@code username}.
         * @return this Builder.
         */
        public Builder withCredentials(String username, String password) {
            this.authProvider = new PlainTextAuthProvider(username, password);
            return this;
        }

        /**
         * Use the specified AuthProvider when connecting to Cassandra
         * hosts.
         * <p>
         * Use this method when a custom authentication scheme is in place.
         * You shouldn't call both this method and {@code withCredentials}
         * on the same {@code Builder} instance as one will supersede the
         * other
         *
         * @param authProvider the {@link AuthProvider} to use to login to
         * Cassandra hosts.
         * @return this Builder
         */
        public Builder withAuthProvider(AuthProvider authProvider) {
            this.authProvider = authProvider;
            return this;
        }

        /**
         * Sets the compression to use for the transport.
         *
         * @param compression the compression to set.
         * @return this Builder.
         *
         * @see ProtocolOptions.Compression
         */
        public Builder withCompression(ProtocolOptions.Compression compression) {
            this.compression = compression;
            return this;
        }

        /**
         * Disables metrics collection for the created cluster (metrics are
         * enabled by default otherwise).
         *
         * @return this builder.
         */
        public Builder withoutMetrics() {
            this.metricsEnabled = false;
            return this;
        }

        /**
         * Enables the use of SSL for the created {@code Cluster}.
         * <p>
         * Calling this method will use default SSL options (see {@link SSLOptions#SSLOptions()}).
         * This is thus a shortcut for {@code withSSL(new SSLOptions())}.
         * <p>
         * Note that if SSL is enabled, the driver will not connect to any
         * Cassandra nodes that doesn't have SSL enabled and it is strongly
         * advised to enable SSL on every Cassandra node if you plan on using
         * SSL in the driver.
         *
         * @return this builder.
         */
        public Builder withSSL() {
            this.sslOptions = new SSLOptions();
            return this;
        }

        /**
         * Enable the use of SSL for the created {@code Cluster} using the provided options.
         *
         * @param sslOptions the SSL options to use.
         *
         * @return this builder.
         */
        public Builder withSSL(SSLOptions sslOptions) {
            this.sslOptions = sslOptions;
            return this;
        }

        /**
         * Register the provided listeners in the newly created cluster.
         * <p>
         * Note: repeated calls to this method will override the previous ones.
         *
         * @param listeners the listeners to register.
         * @return this builder.
         */
        public Builder withInitialListeners(Collection<Host.StateListener> listeners) {
            this.listeners = listeners;
            return this;
        }

        /**
         * Disables JMX reporting of the metrics.
         * <p>
         * JMX reporting is enabled by default (see {@link Metrics}) but can be
         * disabled using this option. If metrics are disabled, this is a
         * no-op.
         *
         * @return this builder.
         */
        public Builder withoutJMXReporting() {
            this.jmxEnabled = false;
            return this;
        }

        /**
         * Sets the PoolingOptions to use for the newly created Cluster.
         * <p>
         * If no pooling options are set through this method, default pooling
         * options will be used.
         *
         * @param options the pooling options to use.
         * @return this builder.
         */
        public Builder withPoolingOptions(PoolingOptions options) {
            this.poolingOptions = options;
            return this;
        }

        /**
         * Sets the SocketOptions to use for the newly created Cluster.
         * <p>
         * If no socket options are set through this method, default socket
         * options will be used.
         *
         * @param options the socket options to use.
         * @return this builder.
         */
        public Builder withSocketOptions(SocketOptions options) {
            this.socketOptions = options;
            return this;
        }

        /**
         * Sets the QueryOptions to use for the newly created Cluster.
         * <p>
         * If no query options are set through this method, default query
         * options will be used.
         *
         * @param options the query options to use.
         * @return this builder.
         */
        public Builder withQueryOptions(QueryOptions options) {
            this.queryOptions = options;
            return this;
        }

        /**
         * The configuration that will be used for the new cluster.
         * <p>
         * You <b>should not</b> modify this object directly because changes made
         * to the returned object may not be used by the cluster build.
         * Instead, you should use the other methods of this {@code Builder}.
         *
         * @return the configuration to use for the new cluster.
         */
        @Override
        public Configuration getConfiguration() {
            Policies policies = new Policies(
                loadBalancingPolicy == null ? Policies.defaultLoadBalancingPolicy() : loadBalancingPolicy,
                reconnectionPolicy == null ? Policies.defaultReconnectionPolicy() : reconnectionPolicy,
                retryPolicy == null ? Policies.defaultRetryPolicy() : retryPolicy
            );
            return new Configuration(policies,
                                     new ProtocolOptions(port, protocolVersion, sslOptions, authProvider).setCompression(compression),
                                     poolingOptions == null ? new PoolingOptions() : poolingOptions,
                                     socketOptions == null ? new SocketOptions() : socketOptions,
                                     metricsEnabled ? new MetricsOptions(jmxEnabled) : null,
                                     queryOptions == null ? new QueryOptions() : queryOptions);
        }

        @Override
        public Collection<Host.StateListener> getInitialListeners() {
            return listeners == null ? Collections.<Host.StateListener>emptySet() : listeners;
        }

        /**
         * Builds the cluster with the configured set of initial contact points
         * and policies.
         * <p>
         * This is a convenience method for {@code Cluster.buildFrom(this)}.
         *
         * @return the newly built Cluster instance.
         */
        public Cluster build() {
            return Cluster.buildFrom(this);
        }
    }

    private static ThreadFactory threadFactory(String nameFormat) {
        return new ThreadFactoryBuilder().setNameFormat(nameFormat).build();
    }

    static long timeSince(long startNanos, TimeUnit destUnit) {
        return destUnit.convert(System.nanoTime() - startNanos, TimeUnit.NANOSECONDS);
    }

    private static String generateClusterName() {
        return "cluster" + CLUSTER_ID.incrementAndGet();
    }

    private static ListeningExecutorService makeExecutor(int threads, String name) {
        ThreadPoolExecutor executor = new ThreadPoolExecutor(threads,
                                                             threads,
                                                             DEFAULT_THREAD_KEEP_ALIVE,
                                                             TimeUnit.SECONDS,
                                                             new LinkedBlockingQueue<Runnable>(),
                                                             threadFactory(name));

        executor.allowCoreThreadTimeOut(true);
        return MoreExecutors.listeningDecorator(executor);
    }

    /**
     * The sessions and hosts managed by this a Cluster instance.
     * <p>
     * Note: the reason we create a Manager object separate from Cluster is
     * that Manager is not publicly visible. For instance, we wouldn't want
     * user to be able to call the {@link #onUp} and {@link #onDown} methods.
     */
    class Manager implements Host.StateListener, Connection.DefaultResponseHandler {

<<<<<<< HEAD
        final String clusterName;
        private final AtomicBoolean isInit = new AtomicBoolean(false);
=======
        private boolean isInit;
>>>>>>> 647914b6

        // Initial contacts point
        final List<InetAddress> contactPoints;
        final Set<SessionManager> sessions = new CopyOnWriteArraySet<SessionManager>();

        final Metadata metadata;
        final Configuration configuration;
        final Metrics metrics;

        final Connection.Factory connectionFactory;
        final ControlConnection controlConnection;

        final ConvictionPolicy.Factory convictionPolicyFactory = new ConvictionPolicy.Simple.Factory();

        final ScheduledExecutorService reconnectionExecutor = Executors.newScheduledThreadPool(2, threadFactory("Reconnection-%d"));
        // scheduledTasksExecutor is used to process C* notifications. So having it mono-threaded ensures notifications are
        // applied in the order received.
        final ScheduledExecutorService scheduledTasksExecutor = Executors.newScheduledThreadPool(1, threadFactory("Scheduled Tasks-%d"));

        // Executor used for tasks that shouldn't be executed on an IO thread. Used for short-lived, generally non-blocking tasks
        final ListeningExecutorService executor;

        // An executor for tasks that might block some time, like creating new connection, but are generally not too critical.
        final ListeningExecutorService blockingTasksExecutor;

        final AtomicReference<CloseFuture> closeFuture = new AtomicReference<CloseFuture>();

        // All the queries that have been prepared (we keep them so we can re-prepared them when a node fail or a
        // new one join the cluster).
        // Note: we could move this down to the session level, but since prepared statement are global to a node,
        // this would yield a slightly less clear behavior.
        final ConcurrentMap<MD5Digest, PreparedStatement> preparedQueries = new MapMaker().weakValues().makeMap();

        final Set<Host.StateListener> listeners;
        final Set<LatencyTracker> trackers = new CopyOnWriteArraySet<LatencyTracker>();

        private Manager(String clusterName, List<InetAddress> contactPoints, Configuration configuration, Collection<Host.StateListener> listeners) {
            logger.debug("Starting new cluster with contact points " + contactPoints);

            this.clusterName = clusterName == null ? generateClusterName() : clusterName;
            this.configuration = configuration;
            this.configuration.register(this);

            this.executor = makeExecutor(Runtime.getRuntime().availableProcessors(), "Cassandra Java Driver worker-%d");
            this.blockingTasksExecutor = makeExecutor(2, "Cassandra Java Driver blocking tasks worker-%d");

            this.metadata = new Metadata(this);
            this.contactPoints = contactPoints;
            this.connectionFactory = new Connection.Factory(this, configuration);
            this.controlConnection = new ControlConnection(this);

            this.metrics = configuration.getMetricsOptions() == null ? null : new Metrics(this);
            this.listeners = new CopyOnWriteArraySet<Host.StateListener>(listeners);
        }

        // Initialization is not too performance intensive and in practice there shouldn't be contention
        // on it so synchronized is good enough.
        private synchronized void init() {
            if (isInit)
                return;

            for (InetAddress address : contactPoints) {
                // We don't want to signal -- call onAdd() -- because nothing is ready
                // yet (loadbalancing policy, control connection, ...). All we want is
                // create the Host object so we can initialize the loadBalancing policy.
                // But this also mean we should signal the external listeners manually.
                // Note: we mark the initial contact point as UP, because we have no prior
                // notion of their state and no real way to know until we connect to them
                // (since the node status is not exposed by C* in the System tables). This
                // may not be correct.
                Host host = metadata.add(address);
                if (host != null) {
                    host.setUp();
                    for (Host.StateListener listener : listeners)
                        listener.onAdd(host);
                }
            }

            loadBalancingPolicy().init(Cluster.this, metadata.allHosts());

            try {
                while (true) {
                    try {
                        controlConnection.connect();
                        if (connectionFactory.protocolVersion < 0)
                            connectionFactory.protocolVersion = 2;
                        return;
                    } catch (UnsupportedProtocolVersionException e) {
                        assert connectionFactory.protocolVersion < 1;
                        // For now, all C* version supports the protocol version 1
                        if (e.versionUnsupported <= 1)
                            throw new DriverInternalError("Got a node that don't even support the protocol version 1, this makes no sense", e);
                        logger.debug("{}: retrying with version {}", e.getMessage(), e.versionUnsupported - 1);
                        connectionFactory.protocolVersion = e.versionUnsupported - 1;
                    }
                }
            } catch (NoHostAvailableException e) {
                close();
                throw e;
            }

            isInit = true;
        }

        int protocolVersion() {
            return connectionFactory.protocolVersion;
        }

        Cluster getCluster() {
            return Cluster.this;
        }

        LoadBalancingPolicy loadBalancingPolicy() {
            return configuration.getPolicies().getLoadBalancingPolicy();
        }

        ReconnectionPolicy reconnectionPolicy() {
            return configuration.getPolicies().getReconnectionPolicy();
        }

        private Session newSession() {
            init();

            SessionManager session = new SessionManager(Cluster.this, metadata.allHosts());
            sessions.add(session);
            return session;
        }

        void reportLatency(Host host, long latencyNanos) {
            for (LatencyTracker tracker : trackers) {
                tracker.update(host, latencyNanos);
            }
        }

        boolean isClosed() {
            return closeFuture.get() != null;
        }

        private CloseFuture close() {

            CloseFuture future = closeFuture.get();
            if (future != null)
                return future;

            logger.debug("Shutting down");

            // If we're shutting down, there is no point in waiting on scheduled reconnections, nor on notifications
            // delivery so we use shutdownNow
            reconnectionExecutor.shutdownNow();
            scheduledTasksExecutor.shutdownNow();

            // but for the worker executor, we want to let submitted tasks finish unless the shutdown is forced.
            executor.shutdown();

            // We also closes the metrics
            if (metrics != null)
                metrics.shutdown();

            // Then we shutdown all connections
            List<CloseFuture> futures = new ArrayList<CloseFuture>(sessions.size() + 1);
            futures.add(controlConnection.closeAsync());
            for (Session session : sessions)
                futures.add(session.closeAsync());

            future = new ClusterCloseFuture(futures);

            // The rest will happen asynchronously, when all connections are successfully closed
            return closeFuture.compareAndSet(null, future)
                 ? future
                 : closeFuture.get(); // We raced, it's ok, return the future that was actually set
        }

        void logUnsupportedVersionProtocol(Host host) {
            logger.warn("Detected added or restarted Cassandra host {} but ignoring it since it does not support the version 2 of the native "
                      + "protocol which is currently in use. If you want to force the use of the version 1 of the native protocol, use "
                      + "Cluster.Builder#usingProtocolVersion() when creating the Cluster instance.", host);
        }

        @Override
        public void onUp(final Host host) {
            logger.trace("Host {} is UP", host);

            if (isClosed())
                return;

            if (host.isUp())
                return;

            if (connectionFactory.protocolVersion == 2 && !supportsProtocolV2(host)) {
                logUnsupportedVersionProtocol(host);
                return;
            }

            // If there is a reconnection attempt scheduled for that node, cancel it
            ScheduledFuture<?> scheduledAttempt = host.reconnectionAttempt.getAndSet(null);
            if (scheduledAttempt != null) {
                logger.debug("Cancelling reconnection attempt since node is UP");
                scheduledAttempt.cancel(false);
            }

            try {
                prepareAllQueries(host);
            } catch (InterruptedException e) {
                Thread.currentThread().interrupt();
                // Don't propagate because we don't want to prevent other listener to run
            } catch (UnsupportedProtocolVersionException e) {
                logUnsupportedVersionProtocol(host);
                return;
            }

            // Session#onUp() expects the load balancing policy to have been updated first, so that
            // Host distances are up to date. This mean the policy could return the node before the
            // new pool have been created. This is harmless if there is no prior pool since RequestHandler
            // will ignore the node, but we do want to make sure there is no prior pool so we don't
            // query from a pool we will shutdown right away.
            for (SessionManager s : sessions)
                s.removePool(host);
            loadBalancingPolicy().onUp(host);
            controlConnection.onUp(host);

            List<ListenableFuture<Boolean>> futures = new ArrayList<ListenableFuture<Boolean>>(sessions.size());
            for (SessionManager s : sessions)
                futures.add(s.addOrRenewPool(host, false));

            // Only mark the node up once all session have re-added their pool (if the load-balancing
            // policy says it should), so that Host.isUp() don't return true before we're reconnected
            // to the node.
            Futures.addCallback(Futures.allAsList(futures), new FutureCallback<List<Boolean>>() {
                public void onSuccess(List<Boolean> poolCreationResults) {
                    // If any of the creation failed, they will have signaled a connection failure
                    // which will trigger a reconnection to the node. So don't bother marking UP.
                    if (Iterables.any(poolCreationResults, Predicates.equalTo(false))) {
                        logger.debug("Connection pool cannot be created, not marking {} UP", host);
                        return;
                    }

                    host.setUp();

                    for (Host.StateListener listener : listeners)
                        listener.onUp(host);

                    // Now, check if there isn't pools to create/remove following the addition.
                    // We do that now only so that it's not called before we've set the node up.
                    for (SessionManager s : sessions)
                        s.updateCreatedPools();
                }

                public void onFailure(Throwable t) {
                    // That future is not really supposed to throw unexpected exceptions
                    if (!(t instanceof InterruptedException))
                        logger.error("Unexpected error while marking node UP: while this shouldn't happen, this shouldn't be critical", t);
                }
            });
        }

        @Override
        public void onDown(final Host host) {
            onDown(host, false);
        }

        public void onDown(final Host host, final boolean isHostAddition) {
            logger.trace("Host {} is DOWN", host);

            if (isClosed())
                return;

            // Note: we don't want to skip that method if !host.isUp() because we set isUp
            // late in onUp, and so we can rely on isUp if there is an error during onUp.
            // But if there is a reconnection attempt in progress already, then we know
            // we've already gone through that method since the last successful onUp(), so
            // we're good skipping it.
            if (host.reconnectionAttempt.get() != null)
                return;

            boolean wasUp = host.isUp();
            host.setDown();

            loadBalancingPolicy().onDown(host);
            controlConnection.onDown(host);
            for (SessionManager s : sessions)
                s.onDown(host);

            // Contrarily to other actions of that method, there is no reason to notify listeners
            // unless the host was UP at the beginning of this function since even if a onUp fail
            // mid-method, listeners won't  have been notified of the UP.
            if (wasUp) {
                for (Host.StateListener listener : listeners)
                    listener.onDown(host);
            }

            // Note: we basically waste the first successful reconnection, but it's probably not a big deal
            logger.debug("{} is down, scheduling connection retries", host);
            new AbstractReconnectionHandler(reconnectionExecutor, reconnectionPolicy().newSchedule(), host.reconnectionAttempt) {

                protected Connection tryReconnect() throws ConnectionException, InterruptedException, UnsupportedProtocolVersionException {
                    return connectionFactory.open(host);
                }

                protected void onReconnection(Connection connection) {
                    logger.debug("Successful reconnection to {}, setting host UP", host);
                    // Make sure we have up-to-date infos on that host before adding it (so we typically
                    // catch that an upgraded node uses a new cassandra version).
                    controlConnection.refreshNodeInfo(host);
                    if (isHostAddition)
                        onAdd(host);
                    else
                        onUp(host);
                }

                protected boolean onConnectionException(ConnectionException e, long nextDelayMs) {
                    if (logger.isDebugEnabled())
                        logger.debug("Failed reconnection to {} ({}), scheduling retry in {} milliseconds", host, e.getMessage(), nextDelayMs);
                    return true;
                }

                protected boolean onUnknownException(Exception e, long nextDelayMs) {
                    logger.error(String.format("Unknown error during control connection reconnection, scheduling retry in %d milliseconds", nextDelayMs), e);
                    return true;
                }

            }.start();
        }

        @Override
        public void onAdd(final Host host) {
            if (isClosed())
                return;

            logger.info("New Cassandra host {} added", host);

            if (connectionFactory.protocolVersion == 2 && !supportsProtocolV2(host)) {
                logUnsupportedVersionProtocol(host);
                return;
            }

            try {
                prepareAllQueries(host);
            } catch (InterruptedException e) {
                Thread.currentThread().interrupt();
                // Don't propagate because we don't want to prevent other listener to run
            } catch (UnsupportedProtocolVersionException e) {
                logUnsupportedVersionProtocol(host);
                return;
            }

            loadBalancingPolicy().onAdd(host);
            controlConnection.onAdd(host);

            List<ListenableFuture<Boolean>> futures = new ArrayList<ListenableFuture<Boolean>>(sessions.size());
            for (SessionManager s : sessions)
                futures.add(s.addOrRenewPool(host, true));

            // Only mark the node up once all session have added their pool (if the load-balancing
            // policy says it should), so that Host.isUp() don't return true before we're reconnected
            // to the node.
            Futures.addCallback(Futures.allAsList(futures), new FutureCallback<List<Boolean>>() {
                public void onSuccess(List<Boolean> poolCreationResults) {
                    // If any of the creation failed, they will have signaled a connection failure
                    // which will trigger a reconnection to the node. So don't bother marking UP.
                    if (Iterables.any(poolCreationResults, Predicates.equalTo(false))) {
                        logger.debug("Connection pool cannot be created, not marking {} UP", host);
                        return;
                    }

                    host.setUp();

                    for (Host.StateListener listener : listeners)
                        listener.onAdd(host);

                    // Now, check if there isn't pools to create/remove following the addition.
                    // We do that now only so that it's not called before we've set the node up.
                    for (SessionManager s : sessions)
                        s.updateCreatedPools();
                }

                public void onFailure(Throwable t) {
                    // That future is not really supposed to throw unexpected exceptions
                    if (!(t instanceof InterruptedException))
                        logger.error("Unexpected error while adding node: while this shouldn't happen, this shouldn't be critical", t);
                }
            });
        }

        @Override
        public void onRemove(Host host) {
            if (isClosed())
                return;

            host.setDown();

            logger.trace("Removing host {}", host);
            loadBalancingPolicy().onRemove(host);
            controlConnection.onRemove(host);
            for (SessionManager s : sessions)
                s.onRemove(host);

            for (Host.StateListener listener : listeners)
                listener.onRemove(host);
        }

        public boolean signalConnectionFailure(Host host, ConnectionException exception, boolean isHostAddition) {
            boolean isDown = host.signalConnectionFailure(exception);
            if (isDown)
                onDown(host, isHostAddition);
            return isDown;
        }

        private boolean supportsProtocolV2(Host newHost) {
            return newHost.getCassandraVersion() == null || newHost.getCassandraVersion().getMajor() >= 2;
        }

        public void removeHost(Host host) {
            if (host == null)
                return;

            if (metadata.remove(host)) {
                logger.info("Cassandra host {} removed", host);
                onRemove(host);
            }
        }

        public void ensurePoolsSizing() {
            for (SessionManager session : sessions) {
                for (HostConnectionPool pool : session.pools.values())
                    pool.ensureCoreConnections();
            }
        }

        public PreparedStatement addPrepared(PreparedStatement stmt) {
            PreparedStatement previous = preparedQueries.putIfAbsent(stmt.getPreparedId().id, stmt);
            if (previous != null) {
                logger.warn("Re-preparing already prepared query {}. Please note that preparing the same query more than once is "
                          + "generally an anti-pattern and will likely affect performance. Consider preparing the statement only once.", stmt.getQueryString());

                // The one object in the cache will get GCed once it's not referenced by the client anymore since we use a weak reference.
                // So we need to make sure that the instance we do return to the user is the one that is in the cache.
                return previous;
            }
            return stmt;
        }

        private void prepareAllQueries(Host host) throws InterruptedException, UnsupportedProtocolVersionException {
            if (preparedQueries.isEmpty())
                return;

            logger.debug("Preparing {} prepared queries on newly up node {}", preparedQueries.size(), host);
            try {
                Connection connection = connectionFactory.open(host);

                try
                {
                    try {
                        ControlConnection.waitForSchemaAgreement(connection, metadata);
                    } catch (ExecutionException e) {
                        // As below, just move on
                    }

                    // Furthermore, along with each prepared query we keep the current keyspace at the time of preparation
                    // as we need to make it is the same when we re-prepare on new/restarted nodes. Most query will use the
                    // same keyspace so keeping it each time is slightly wasteful, but this doesn't really matter and is
                    // simpler. Besides, we do avoid in prepareAllQueries to not set the current keyspace more than needed.

                    // We need to make sure we prepared every query with the right current keyspace, i.e. the one originally
                    // used for preparing it. However, since we are likely that all prepared query belong to only a handful
                    // of different keyspace (possibly only one), and to avoid setting the current keyspace more than needed,
                    // we first sort the query per keyspace.
                    SetMultimap<String, String> perKeyspace = HashMultimap.create();
                    for (PreparedStatement ps : preparedQueries.values()) {
                        // It's possible for a query to not have a current keyspace. But since null doesn't work well as
                        // map keys, we use the empty string instead (that is not a valid keyspace name).
                        String keyspace = ps.getQueryKeyspace() == null ? "" : ps.getQueryKeyspace();
                        perKeyspace.put(keyspace, ps.getQueryString());
                    }

                    for (String keyspace : perKeyspace.keySet())
                    {
                        // Empty string mean no particular keyspace to set
                        if (!keyspace.isEmpty())
                            connection.setKeyspace(keyspace);

                        List<Connection.Future> futures = new ArrayList<Connection.Future>(preparedQueries.size());
                        for (String query : perKeyspace.get(keyspace)) {
                            futures.add(connection.write(new Requests.Prepare(query)));
                        }
                        for (Connection.Future future : futures) {
                            try {
                                future.get();
                            } catch (ExecutionException e) {
                                // This "might" happen if we drop a CF but haven't removed it's prepared queries (which we don't do
                                // currently). It's not a big deal however as if it's a more serious problem it'll show up later when
                                // the query is tried for execution.
                                logger.debug("Unexpected error while preparing queries on new/newly up host", e);
                            }
                        }
                    }
                } finally {
                    connection.closeAsync();
                }
            } catch (ConnectionException e) {
                // Ignore, not a big deal
            } catch (AuthenticationException e) {
                // That's a bad news, but ignore at this point
            } catch (BusyConnectionException e) {
                // Ignore, not a big deal
            }
        }

        public void submitSchemaRefresh(final String keyspace, final String table) {
            logger.trace("Submitting schema refresh");
            executor.submit(new Runnable() {
                @Override
                public void run() {
                    try {
                        controlConnection.refreshSchema(keyspace, table);
                    } catch (InterruptedException e) {
                        Thread.currentThread().interrupt();
                    }
                }
            });
        }

        // refresh the schema using the provided connection, and notice the future with the provided resultset once done
        public void refreshSchema(final Connection connection, final DefaultResultSetFuture future, final ResultSet rs, final String keyspace, final String table) {
            if (logger.isDebugEnabled())
                logger.debug("Refreshing schema for {}{}", keyspace == null ? "" : keyspace, table == null ? "" : '.' + table);

            executor.submit(new Runnable() {
                @Override
                public void run() {
                    try {
                        // Before refreshing the schema, wait for schema agreement so
                        // that querying a table just after having created it don't fail.
                        if (!ControlConnection.waitForSchemaAgreement(connection, metadata))
                            logger.warn("No schema agreement from live replicas after {} ms. The schema may not be up to date on some nodes.", ControlConnection.MAX_SCHEMA_AGREEMENT_WAIT_MS);
                        ControlConnection.refreshSchema(connection, keyspace, table, Cluster.Manager.this);
                    } catch (Exception e) {
                        logger.error("Error during schema refresh ({}). The schema from Cluster.getMetadata() might appear stale. Asynchronously submitting job to fix.", e.getMessage());
                        submitSchemaRefresh(keyspace, table);
                    } finally {
                        // Always sets the result
                        future.setResult(rs);
                    }
                }
            });
        }

        // Called when some message has been received but has been initiated from the server (streamId < 0).
        @Override
        public void handle(Message.Response response) {

            if (!(response instanceof Responses.Event)) {
                logger.error("Received an unexpected message from the server: {}", response);
                return;
            }

            final ProtocolEvent event = ((Responses.Event)response).event;

            logger.debug("Received event {}, scheduling delivery", response);

            // When handle is called, the current thread is a network I/O  thread, and we don't want to block
            // it (typically adding a new host will create the connection pool to the new node, which can take time)
            // Besides, up events are usually sent a bit too early (since they're triggered once gossip is up,
            // but that before the client-side server is up) so adds a 1 second delay in that case.
            // TODO: this delay is honestly quite random. We should do something on the C* side to fix that.
            scheduledTasksExecutor.schedule(new Runnable() {
                @Override
                public void run() {
                    switch (event.type) {
                        case TOPOLOGY_CHANGE:
                            ProtocolEvent.TopologyChange tpc = (ProtocolEvent.TopologyChange)event;
                            switch (tpc.change) {
                                case NEW_NODE:
                                    Host newHost = metadata.add(tpc.node.getAddress());
                                    if (newHost != null) {
                                        // Make sure we have up-to-date infos on that host before adding it (so we typically
                                        // catch that an upgraded node uses a new cassandra version).
                                        controlConnection.refreshNodeInfo(newHost);
                                        onAdd(newHost);
                                    }
                                    break;
                                case REMOVED_NODE:
                                    removeHost(metadata.getHost(tpc.node.getAddress()));
                                    break;
                                case MOVED_NODE:
                                    controlConnection.refreshNodeListAndTokenMap();
                                    break;
                            }
                            break;
                        case STATUS_CHANGE:
                            ProtocolEvent.StatusChange stc = (ProtocolEvent.StatusChange)event;
                            switch (stc.status) {
                                case UP:
                                    Host hostUp = metadata.getHost(stc.node.getAddress());
                                    if (hostUp == null) {
                                        hostUp = metadata.add(stc.node.getAddress());
                                        // If hostUp is still null, it means we didn't knew about it the line before but
                                        // got beaten at adding it to the metadata by another thread. In that case, it's
                                        // fine to let the other thread win and ignore the notification here
                                        if (hostUp == null)
                                            return;

                                        // Make sure we have up-to-date infos on that host before adding it (so we typically
                                        // catch that an upgraded node uses a new cassandra version).
                                        controlConnection.refreshNodeInfo(hostUp);
                                        onAdd(hostUp);
                                    } else {
                                        // Make sure we have up-to-date infos on that host before adding it (so we typically
                                        // catch that an upgraded node uses a new cassandra version).
                                        controlConnection.refreshNodeInfo(hostUp);
                                        onUp(hostUp);
                                    }
                                    break;
                                case DOWN:
                                    // Note that there is a slight risk we can receive the event late and thus
                                    // mark the host down even though we already had reconnected successfully.
                                    // But it is unlikely, and don't have too much consequence since we'll try reconnecting
                                    // right away, so we favor the detection to make the Host.isUp method more reliable.
                                    Host hostDown = metadata.getHost(stc.node.getAddress());
                                    if (hostDown != null)
                                        onDown(hostDown);
                                    break;
                            }
                            break;
                        case SCHEMA_CHANGE:
                            ProtocolEvent.SchemaChange scc = (ProtocolEvent.SchemaChange)event;
                            switch (scc.change) {
                                case CREATED:
                                    if (scc.table.isEmpty())
                                        submitSchemaRefresh(null, null);
                                    else
                                        submitSchemaRefresh(scc.keyspace, null);
                                    break;
                                case DROPPED:
                                    if (scc.table.isEmpty())
                                        submitSchemaRefresh(null, null);
                                    else
                                        submitSchemaRefresh(scc.keyspace, null);
                                    break;
                                case UPDATED:
                                    if (scc.table.isEmpty())
                                        submitSchemaRefresh(scc.keyspace, null);
                                    else
                                        submitSchemaRefresh(scc.keyspace, scc.table);
                                    break;
                            }
                            break;
                    }
                }
            }, delayForEvent(event), TimeUnit.SECONDS);
        }

        private int delayForEvent(ProtocolEvent event) {
            switch (event.type) {
                case TOPOLOGY_CHANGE:
                    // Could probably be 0 for REMOVED_NODE but it's inconsequential
                    return 1;
                case STATUS_CHANGE:
                    ProtocolEvent.StatusChange stc = (ProtocolEvent.StatusChange)event;
                    if (stc.status == ProtocolEvent.StatusChange.Status.UP)
                        return 1;
                    break;
            }
            return 0;
        }

        private class ClusterCloseFuture extends CloseFuture.Forwarding {

            ClusterCloseFuture(List<CloseFuture> futures) {
                super(futures);
            }

            @Override
            public CloseFuture force() {
                // The only ExecutorService we haven't forced yet is executor
                executor.shutdownNow();
                return super.force();
            }

            @Override
            protected void onFuturesDone() {
                /*
                 * When we reach this, all sessions should be shutdown. We've also started a shutdown
                 * of the thread pools used by this object. Remains 2 things before marking the shutdown
                 * as done:
                 *   1) we need to wait for the completion of the shutdown of the Cluster threads pools.
                 *   2) we need to shutdown the Connection.Factory, i.e. the executors used by Netty.
                 * But at least for 2), we must not do it on the current thread because that could be
                 * a netty worker, which we're going to shutdown. So creates some thread for that.
                 */
                (new Thread("Shutdown-checker") {
                    public void run() {
                        connectionFactory.shutdown();

                        // Just wait indefinitely on the the completion of the thread pools. Provided the user
                        // call force(), we'll never really block forever.
                        try {
                            reconnectionExecutor.awaitTermination(Long.MAX_VALUE, TimeUnit.SECONDS);
                            scheduledTasksExecutor.awaitTermination(Long.MAX_VALUE, TimeUnit.SECONDS);
                            executor.awaitTermination(Long.MAX_VALUE, TimeUnit.SECONDS);
                            set(null);
                        } catch (InterruptedException e) {
                            Thread.currentThread().interrupt();
                            setException(e);
                        }
                    }
                }).start();
            }
        }
    }
}<|MERGE_RESOLUTION|>--- conflicted
+++ resolved
@@ -888,12 +888,8 @@
      */
     class Manager implements Host.StateListener, Connection.DefaultResponseHandler {
 
-<<<<<<< HEAD
         final String clusterName;
-        private final AtomicBoolean isInit = new AtomicBoolean(false);
-=======
         private boolean isInit;
->>>>>>> 647914b6
 
         // Initial contacts point
         final List<InetAddress> contactPoints;
@@ -980,6 +976,8 @@
                         controlConnection.connect();
                         if (connectionFactory.protocolVersion < 0)
                             connectionFactory.protocolVersion = 2;
+
+                        isInit = true;
                         return;
                     } catch (UnsupportedProtocolVersionException e) {
                         assert connectionFactory.protocolVersion < 1;
@@ -994,8 +992,6 @@
                 close();
                 throw e;
             }
-
-            isInit = true;
         }
 
         int protocolVersion() {
