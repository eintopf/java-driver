/*
 *      Copyright (C) 2012-2015 DataStax Inc.
 *
 *   Licensed under the Apache License, Version 2.0 (the "License");
 *   you may not use this file except in compliance with the License.
 *   You may obtain a copy of the License at
 *
 *      http://www.apache.org/licenses/LICENSE-2.0
 *
 *   Unless required by applicable law or agreed to in writing, software
 *   distributed under the License is distributed on an "AS IS" BASIS,
 *   WITHOUT WARRANTIES OR CONDITIONS OF ANY KIND, either express or implied.
 *   See the License for the specific language governing permissions and
 *   limitations under the License.
 */
package com.datastax.driver.core;

import com.datastax.driver.core.ColumnMetadata.IndexMetadata;

/**
 * Augment AssertJ with custom assertions for the Java driver.
 */
public class Assertions extends org.assertj.core.api.Assertions{
    public static ClusterAssert assertThat(Cluster cluster) {
        return new ClusterAssert(cluster);
    }

    public static SessionAssert assertThat(Session session) {
        return new SessionAssert(session);
    }

    public static TokenRangeAssert assertThat(TokenRange range) {
        return new TokenRangeAssert(range);
    }

    public static DataTypeAssert assertThat(DataType type) {
        return new DataTypeAssert(type);
    }
<<<<<<< HEAD

    public static LocalDateAssert assertThat(LocalDate localDate) {
        return new LocalDateAssert(localDate);
=======
    
    public static IndexMetadataAssert assertThat(IndexMetadata indexMetadata) {
        return new IndexMetadataAssert(indexMetadata);
>>>>>>> a1d4737c
    }
}<|MERGE_RESOLUTION|>--- conflicted
+++ resolved
@@ -36,14 +36,12 @@
     public static DataTypeAssert assertThat(DataType type) {
         return new DataTypeAssert(type);
     }
-<<<<<<< HEAD
+    
+    public static IndexMetadataAssert assertThat(IndexMetadata indexMetadata) {
+        return new IndexMetadataAssert(indexMetadata);
+    }
 
     public static LocalDateAssert assertThat(LocalDate localDate) {
         return new LocalDateAssert(localDate);
-=======
-    
-    public static IndexMetadataAssert assertThat(IndexMetadata indexMetadata) {
-        return new IndexMetadataAssert(indexMetadata);
->>>>>>> a1d4737c
     }
 }