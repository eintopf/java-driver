/*
 *      Copyright (C) 2012 DataStax Inc.
 *
 *   Licensed under the Apache License, Version 2.0 (the "License");
 *   you may not use this file except in compliance with the License.
 *   You may obtain a copy of the License at
 *
 *      http://www.apache.org/licenses/LICENSE-2.0
 *
 *   Unless required by applicable law or agreed to in writing, software
 *   distributed under the License is distributed on an "AS IS" BASIS,
 *   WITHOUT WARRANTIES OR CONDITIONS OF ANY KIND, either express or implied.
 *   See the License for the specific language governing permissions and
 *   limitations under the License.
 */
package com.datastax.driver.core;

import java.util.Arrays;
import java.util.Collection;
import java.util.List;
import java.util.Locale;

import org.testng.annotations.Test;
import static org.testng.Assert.assertEquals;
import static org.testng.Assert.assertTrue;

/**
 * Simple test of the Sessions methods against a one node cluster.
 */
public class SessionTest extends CCMBridge.PerClassSingleNodeCluster {

    private static final String TABLE1 = "test1";
    private static final String TABLE2 = "test2";
    private static final String TABLE3 = "test3";
    private static final String COUNTER_TABLE = "counters";

    @Override
    protected Collection<String> getTableDefinitions() {
        return Arrays.asList(String.format(TestUtils.CREATE_TABLE_SIMPLE_FORMAT, TABLE1),
                             String.format(TestUtils.CREATE_TABLE_SIMPLE_FORMAT, TABLE2),
                             String.format(TestUtils.CREATE_TABLE_SIMPLE_FORMAT, TABLE3),
                             String.format("CREATE TABLE %s (k text PRIMARY KEY, c counter)", COUNTER_TABLE));
    }

    @Test(groups = "short")
    public void executeTest() throws Exception {
        // Simple calls to all versions of the execute/executeAsync methods
        String key = "execute_test";
        ResultSet rs = session.execute(String.format(Locale.US, TestUtils.INSERT_FORMAT, TABLE1, key, "foo", 42, 24.03f));
        assertTrue(rs.isExhausted());

        // execute
        checkExecuteResultSet(session.execute(String.format(TestUtils.SELECT_ALL_FORMAT, TABLE1)), key);
        checkExecuteResultSet(session.execute(new SimpleStatement(String.format(TestUtils.SELECT_ALL_FORMAT, TABLE1)).setConsistencyLevel(ConsistencyLevel.ONE)), key);

        // executeAsync
        checkExecuteResultSet(session.executeAsync(String.format(TestUtils.SELECT_ALL_FORMAT, TABLE1)).getUninterruptibly(), key);
        checkExecuteResultSet(session.executeAsync(new SimpleStatement(String.format(TestUtils.SELECT_ALL_FORMAT, TABLE1)).setConsistencyLevel(ConsistencyLevel.ONE)).getUninterruptibly(), key);
    }

    @Test(groups = "short")
    public void executePreparedTest() throws Exception {
        // Simple calls to all versions of the execute/executeAsync methods for prepared statements
        // Note: the goal is only to exercice the Session methods, PreparedStatementTest have better prepared statement tests.
        String key = "execute_prepared_test";
        ResultSet rs = session.execute(String.format(Locale.US, TestUtils.INSERT_FORMAT, TABLE2, key, "foo", 42, 24.03f));
        assertTrue(rs.isExhausted());

        PreparedStatement p = session.prepare(String.format(TestUtils.SELECT_ALL_FORMAT + " WHERE k = ?", TABLE2));
        BoundStatement bs = p.bind(key);

        // executePrepared
        checkExecuteResultSet(session.execute(bs), key);
        checkExecuteResultSet(session.execute(bs.setConsistencyLevel(ConsistencyLevel.ONE)), key);

        // executePreparedAsync
        checkExecuteResultSet(session.executeAsync(bs).getUninterruptibly(), key);
        checkExecuteResultSet(session.executeAsync(bs.setConsistencyLevel(ConsistencyLevel.ONE)).getUninterruptibly(), key);
    }

    private static void checkExecuteResultSet(ResultSet rs, String key) {
        assertTrue(!rs.isExhausted());
        Row row = rs.one();
        assertTrue(rs.isExhausted());
        assertEquals(row.getString("k"), key);
        assertEquals(row.getString("t"), "foo");
        assertEquals(row.getInt("i"), 42);
        assertEquals(row.getFloat("f"), 24.03f, 0.1f);
    }

    @Test(groups = "short")
    public void executePreparedCounterTest() throws Exception {
        PreparedStatement p = session.prepare("UPDATE " + COUNTER_TABLE + " SET c = c + ? WHERE k = ?");

        session.execute(p.bind(1L, "row"));
        session.execute(p.bind(1L, "row"));

        ResultSet rs = session.execute("SELECT * FROM " + COUNTER_TABLE);
        List<Row> rows = rs.all();
        assertEquals(rows.size(), 1);
        assertEquals(rows.get(0).getLong("c"), 2L);
    }

    @Test(groups = "short")
    public void compressionTest() throws Exception {

        // Same as executeTest, but with compression enabled

        cluster.getConfiguration().getProtocolOptions().setCompression(ProtocolOptions.Compression.SNAPPY);

        try {

            Session compressedSession = cluster.connect(TestUtils.SIMPLE_KEYSPACE);

            // Simple calls to all versions of the execute/executeAsync methods
            String key = "execute_compressed_test";
            ResultSet rs = compressedSession.execute(String.format(Locale.US, TestUtils.INSERT_FORMAT, TABLE3, key, "foo", 42, 24.03f));
            assertTrue(rs.isExhausted());

            String SELECT_ALL = String.format(TestUtils.SELECT_ALL_FORMAT + " WHERE k = '%s'", TABLE3, key);

            // execute
            checkExecuteResultSet(compressedSession.execute(SELECT_ALL), key);
            checkExecuteResultSet(compressedSession.execute(new SimpleStatement(SELECT_ALL).setConsistencyLevel(ConsistencyLevel.ONE)), key);

            // executeAsync
            checkExecuteResultSet(compressedSession.executeAsync(SELECT_ALL).getUninterruptibly(), key);
            checkExecuteResultSet(compressedSession.executeAsync(new SimpleStatement(SELECT_ALL).setConsistencyLevel(ConsistencyLevel.ONE)).getUninterruptibly(), key);

        } finally {
            cluster.getConfiguration().getProtocolOptions().setCompression(ProtocolOptions.Compression.NONE);
        }
    }

<<<<<<< HEAD
    @Test(groups = "short")
    public void getStateTest() throws Exception {
        Session.State state = session.getState();
        Host host = state.getConnectedHosts().iterator().next();

        String hostAddress = String.format("/%s1", CCMBridge.IP_PREFIX);

        assertEquals(state.getConnectedHosts().size(), 1);
        assertEquals(host.getAddress().toString(), hostAddress);
        assertEquals(host.getDatacenter(), "datacenter1");
        assertEquals(host.getRack(), "rack1");
        assertEquals(host.getSocketAddress().toString(), hostAddress + ":9042");

        assertEquals(state.getOpenConnections(host), 2);
        assertEquals(state.getInFlightQueries(host), 0);
        assertEquals(state.getSession(), session);
    }

=======
    /**
     * Check for session memory leaks by creating and closing 10,000 connections.
     * Each time a session is created and closed we check the number of sessions the
     * cluster.manager is holding onto as well as the number of open connections.
     *
     * @throws Exception
     */
>>>>>>> 3f353c06
    @Test(groups = "long")
    public void sessionMemoryLeakTest() throws Exception {
        // Checking for JAVA-342

        // give the driver time to close other sessions in this class
        Thread.sleep(10);

        // create a new cluster object and ensure 0 sessions and connections
        Cluster cluster = Cluster.builder().addContactPoints(CCMBridge.IP_PREFIX + '1').build();
        assertEquals(cluster.manager.sessions.size(), 0);
        assertEquals((int) cluster.getMetrics().getOpenConnections().getValue(), 0);

        Session session = cluster.connect();
        assertEquals(cluster.manager.sessions.size(), 1);
        assertEquals((int) cluster.getMetrics().getOpenConnections().getValue(), 3);

        // ensure sessions.size() returns to 0 with only 1 active connection
        session.close();
        assertEquals(cluster.manager.sessions.size(), 0);
        assertEquals((int) cluster.getMetrics().getOpenConnections().getValue(), 1);

        // give the driver time to close sessions
        Thread.sleep(10);

        try {
            for (int i = 0; i < 10000; ++i) {
                // ensure 0 sessions with a single control connection
                assertEquals(cluster.manager.sessions.size(), 0);
                assertEquals((int) cluster.getMetrics().getOpenConnections().getValue(), 1);

                // ensure a new session gets registered and control connections are established
                session = cluster.connect();
                assertEquals(cluster.manager.sessions.size(), 1);
                assertEquals((int) cluster.getMetrics().getOpenConnections().getValue(), 3);
                session.close();

                // give the driver time to close sessions
                Thread.sleep(10);

                // ensure sessions.size() always returns to 0 with only 1 active connection
                assertEquals(cluster.manager.sessions.size(), 0);
                assertEquals((int) cluster.getMetrics().getOpenConnections().getValue(), 1);
            }
        } finally {
            cluster.close();
        }
    }

    @Test(groups = "short")
    public void connectionLeakTest() throws Exception {
        // Checking for JAVA-342

        // give the driver time to close other sessions in this class
        Thread.sleep(10);

        // create a new cluster object and ensure 0 sessions and connections
        Cluster cluster = Cluster.builder().addContactPoints(CCMBridge.IP_PREFIX + '1').build();
        assertEquals(cluster.manager.sessions.size(), 0);
        assertEquals((int) cluster.getMetrics().getOpenConnections().getValue(), 0);

        Session session = cluster.connect();
        assertEquals(cluster.manager.sessions.size(), 1);
        assertEquals((int) cluster.getMetrics().getOpenConnections().getValue(), 3);

        // ensure sessions.size() returns to 0 with only 1 active connection
        session.close();
        assertEquals(cluster.manager.sessions.size(), 0);
        assertEquals((int) cluster.getMetrics().getOpenConnections().getValue(), 1);

        try {
            Session thisSession;

            // ensure bootstrapping a node does not create additional connections
            cassandraCluster.bootstrapNode(2);
            assertEquals(cluster.manager.sessions.size(), 0);
            assertEquals((int) cluster.getMetrics().getOpenConnections().getValue(), 1);

            // ensure a new session gets registered and control connections are established
            // an additional 2 control connections should be seen for node2
            thisSession = cluster.connect();
            assertEquals(cluster.manager.sessions.size(), 1);
            assertEquals((int) cluster.getMetrics().getOpenConnections().getValue(), 5);

            // ensure bootstrapping a node does not create additional connections that won't get cleaned up
            thisSession.close();
            assertEquals(cluster.manager.sessions.size(), 0);
            assertEquals((int) cluster.getMetrics().getOpenConnections().getValue(), 1);

        } finally {
            // ensure we decommission node2 for the rest of the tests
            cassandraCluster.decommissionNode(2);

            assertEquals(cluster.manager.sessions.size(), 0);
            assertEquals((int) cluster.getMetrics().getOpenConnections().getValue(), 1);

            cluster.close();
        }
    }
}<|MERGE_RESOLUTION|>--- conflicted
+++ resolved
@@ -132,7 +132,6 @@
         }
     }
 
-<<<<<<< HEAD
     @Test(groups = "short")
     public void getStateTest() throws Exception {
         Session.State state = session.getState();
@@ -151,7 +150,6 @@
         assertEquals(state.getSession(), session);
     }
 
-=======
     /**
      * Check for session memory leaks by creating and closing 10,000 connections.
      * Each time a session is created and closed we check the number of sessions the
@@ -159,7 +157,6 @@
      *
      * @throws Exception
      */
->>>>>>> 3f353c06
     @Test(groups = "long")
     public void sessionMemoryLeakTest() throws Exception {
         // Checking for JAVA-342
